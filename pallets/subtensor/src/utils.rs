use super::*;
use crate::system::ensure_root;
use frame_support::inherent::Vec;
use frame_support::pallet_prelude::DispatchResult;
use sp_core::U256;

impl<T: Config> Pallet<T> {
    // ========================
    // ==== Global Setters ====
    // ========================
    pub fn set_tempo(netuid: u16, tempo: u16) {
        Tempo::<T>::insert(netuid, tempo);
    }
    pub fn set_last_adjustment_block(netuid: u16, last_adjustment_block: u64) {
        LastAdjustmentBlock::<T>::insert(netuid, last_adjustment_block);
    }
    pub fn set_blocks_since_last_step(netuid: u16, blocks_since_last_step: u64) {
        BlocksSinceLastStep::<T>::insert(netuid, blocks_since_last_step);
    }
    pub fn set_registrations_this_block(netuid: u16, registrations_this_block: u16) {
        RegistrationsThisBlock::<T>::insert(netuid, registrations_this_block);
    }
    pub fn set_last_mechanism_step_block(netuid: u16, last_mechanism_step_block: u64) {
        LastMechansimStepBlock::<T>::insert(netuid, last_mechanism_step_block);
    }
    pub fn set_registrations_this_interval(netuid: u16, registrations_this_interval: u16) {
        RegistrationsThisInterval::<T>::insert(netuid, registrations_this_interval);
    }
    pub fn set_pow_registrations_this_interval(netuid: u16, pow_registrations_this_interval: u16) {
        POWRegistrationsThisInterval::<T>::insert(netuid, pow_registrations_this_interval);
    }
    pub fn set_burn_registrations_this_interval(
        netuid: u16,
        burn_registrations_this_interval: u16,
    ) {
        BurnRegistrationsThisInterval::<T>::insert(netuid, burn_registrations_this_interval);
    }

    // ========================
    // ==== Global Getters ====
    // ========================
    pub fn get_total_issuance() -> u64 {
        TotalIssuance::<T>::get()
    }
    pub fn get_block_emission() -> u64 {
        BlockEmission::<T>::get()
    }
    pub fn get_current_block_as_u64() -> u64 {
        TryInto::try_into(<frame_system::Pallet<T>>::block_number())
            .ok()
            .expect("blockchain will not exceed 2^64 blocks; QED.")
    }

    // ================
    // ==== Faucet ====
    // ================
    pub fn set_faucet_allow() {
        AllowFaucet::<T>::put(true);
    }
    pub fn set_faucet_dont_allow() {
        AllowFaucet::<T>::put(false);
    }
    pub fn get_faucet_allow() -> bool {
        AllowFaucet::<T>::get()
    }

    // ==============================
    // ==== YumaConsensus params ====
    // ==============================
    pub fn get_rank(netuid: u16) -> Vec<u16> {
        Rank::<T>::get(netuid)
    }
    pub fn get_trust(netuid: u16) -> Vec<u16> {
        Trust::<T>::get(netuid)
    }
    pub fn get_active(netuid: u16) -> Vec<bool> {
        Active::<T>::get(netuid)
    }
    pub fn get_emission(netuid: u16) -> Vec<u64> {
        Emission::<T>::get(netuid)
    }
    pub fn get_consensus(netuid: u16) -> Vec<u16> {
        Consensus::<T>::get(netuid)
    }
    pub fn get_incentive(netuid: u16) -> Vec<u16> {
        Incentive::<T>::get(netuid)
    }
    pub fn get_dividends(netuid: u16) -> Vec<u16> {
        Dividends::<T>::get(netuid)
    }
    pub fn get_last_update(netuid: u16) -> Vec<u64> {
        LastUpdate::<T>::get(netuid)
    }
    pub fn get_pruning_score(netuid: u16) -> Vec<u16> {
        PruningScores::<T>::get(netuid)
    }
    pub fn get_validator_trust(netuid: u16) -> Vec<u16> {
        ValidatorTrust::<T>::get(netuid)
    }
    pub fn get_validator_permit(netuid: u16) -> Vec<bool> {
        ValidatorPermit::<T>::get(netuid)
    }

    // ==================================
    // ==== YumaConsensus UID params ====
    // ==================================
    pub fn set_last_update_for_uid(netuid: u16, uid: u16, last_update: u64) {
        let mut updated_last_update_vec = Self::get_last_update(netuid);
        if (uid as usize) < updated_last_update_vec.len() {
            updated_last_update_vec[uid as usize] = last_update;
            LastUpdate::<T>::insert(netuid, updated_last_update_vec);
        }
    }
    pub fn set_active_for_uid(netuid: u16, uid: u16, active: bool) {
        let mut updated_active_vec = Self::get_active(netuid);
        if (uid as usize) < updated_active_vec.len() {
            updated_active_vec[uid as usize] = active;
            Active::<T>::insert(netuid, updated_active_vec);
        }
    }
    pub fn set_pruning_score_for_uid(netuid: u16, uid: u16, pruning_score: u16) {
        log::info!("netuid = {:?}", netuid);
        log::info!(
            "SubnetworkN::<T>::get( netuid ) = {:?}",
            SubnetworkN::<T>::get(netuid)
        );
        log::info!("uid = {:?}", uid);
        assert!(uid < SubnetworkN::<T>::get(netuid));
        PruningScores::<T>::mutate(netuid, |v| v[uid as usize] = pruning_score);
    }
    pub fn set_validator_permit_for_uid(netuid: u16, uid: u16, validator_permit: bool) {
        let mut updated_validator_permit = Self::get_validator_permit(netuid);
        if (uid as usize) < updated_validator_permit.len() {
            updated_validator_permit[uid as usize] = validator_permit;
            ValidatorPermit::<T>::insert(netuid, updated_validator_permit);
        }
    }

    pub fn get_rank_for_uid(netuid: u16, uid: u16) -> u16 {
        let vec = Rank::<T>::get(netuid);
        if (uid as usize) < vec.len() {
            return vec[uid as usize];
        } else {
            return 0;
        }
    }
    pub fn get_trust_for_uid(netuid: u16, uid: u16) -> u16 {
        let vec = Trust::<T>::get(netuid);
        if (uid as usize) < vec.len() {
            return vec[uid as usize];
        } else {
            return 0;
        }
    }
    pub fn get_emission_for_uid(netuid: u16, uid: u16) -> u64 {
        let vec = Emission::<T>::get(netuid);
        if (uid as usize) < vec.len() {
            return vec[uid as usize];
        } else {
            return 0;
        }
    }
    pub fn get_active_for_uid(netuid: u16, uid: u16) -> bool {
        let vec = Active::<T>::get(netuid);
        if (uid as usize) < vec.len() {
            return vec[uid as usize];
        } else {
            return false;
        }
    }
    pub fn get_consensus_for_uid(netuid: u16, uid: u16) -> u16 {
        let vec = Consensus::<T>::get(netuid);
        if (uid as usize) < vec.len() {
            return vec[uid as usize];
        } else {
            return 0;
        }
    }
    pub fn get_incentive_for_uid(netuid: u16, uid: u16) -> u16 {
        let vec = Incentive::<T>::get(netuid);
        if (uid as usize) < vec.len() {
            return vec[uid as usize];
        } else {
            return 0;
        }
    }
    pub fn get_dividends_for_uid(netuid: u16, uid: u16) -> u16 {
        let vec = Dividends::<T>::get(netuid);
        if (uid as usize) < vec.len() {
            return vec[uid as usize];
        } else {
            return 0;
        }
    }
    pub fn get_last_update_for_uid(netuid: u16, uid: u16) -> u64 {
        let vec = LastUpdate::<T>::get(netuid);
        if (uid as usize) < vec.len() {
            return vec[uid as usize];
        } else {
            return 0;
        }
    }
    pub fn get_pruning_score_for_uid(netuid: u16, uid: u16) -> u16 {
        let vec = PruningScores::<T>::get(netuid);
        if (uid as usize) < vec.len() {
            return vec[uid as usize];
        } else {
            return u16::MAX;
        }
    }
    pub fn get_validator_trust_for_uid(netuid: u16, uid: u16) -> u16 {
        let vec = ValidatorTrust::<T>::get(netuid);
        if (uid as usize) < vec.len() {
            return vec[uid as usize];
        } else {
            return 0;
        }
    }
    pub fn get_validator_permit_for_uid(netuid: u16, uid: u16) -> bool {
        let vec = ValidatorPermit::<T>::get(netuid);
        if (uid as usize) < vec.len() {
            return vec[uid as usize];
        } else {
            return false;
        }
    }

    // ============================
    // ==== Subnetwork Getters ====
    // ============================
    pub fn get_tempo(netuid: u16) -> u16 {
        Tempo::<T>::get(netuid)
    }
    pub fn get_emission_value(netuid: u16) -> u64 {
        EmissionValues::<T>::get(netuid)
    }
    pub fn get_pending_emission(netuid: u16) -> u64 {
        PendingEmission::<T>::get(netuid)
    }
    pub fn get_last_adjustment_block(netuid: u16) -> u64 {
        LastAdjustmentBlock::<T>::get(netuid)
    }
    pub fn get_blocks_since_last_step(netuid: u16) -> u64 {
        BlocksSinceLastStep::<T>::get(netuid)
    }
    pub fn get_difficulty(netuid: u16) -> U256 {
        U256::from(Self::get_difficulty_as_u64(netuid))
    }
    pub fn get_registrations_this_block(netuid: u16) -> u16 {
        RegistrationsThisBlock::<T>::get(netuid)
    }
    pub fn get_last_mechanism_step_block(netuid: u16) -> u64 {
        LastMechansimStepBlock::<T>::get(netuid)
    }
    pub fn get_registrations_this_interval(netuid: u16) -> u16 {
        RegistrationsThisInterval::<T>::get(netuid)
    }
    pub fn get_pow_registrations_this_interval(netuid: u16) -> u16 {
        POWRegistrationsThisInterval::<T>::get(netuid)
    }
    pub fn get_burn_registrations_this_interval(netuid: u16) -> u16 {
        BurnRegistrationsThisInterval::<T>::get(netuid)
    }
    pub fn get_neuron_block_at_registration(netuid: u16, neuron_uid: u16) -> u64 {
        BlockAtRegistration::<T>::get(netuid, neuron_uid)
    }

    // ========================
    // ==== Rate Limiting =====
    // ========================
    pub fn set_last_tx_block(key: &T::AccountId, block: u64) {
        LastTxBlock::<T>::insert(key, block)
    }
    pub fn get_last_tx_block(key: &T::AccountId) -> u64 {
        LastTxBlock::<T>::get(key)
    }
    pub fn exceeds_tx_rate_limit(prev_tx_block: u64, current_block: u64) -> bool {
        let rate_limit: u64 = Self::get_tx_rate_limit();
        if rate_limit == 0 || prev_tx_block == 0 {
            return false;
        }

        return current_block - prev_tx_block <= rate_limit;
    }

<<<<<<< HEAD
    // =============================
    // ==== Token Managment ========
    // =============================
=======
    // ========================
    // === Token Management ===
    // ========================

>>>>>>> 3815ff8b
    pub fn burn_tokens(amount: u64) {
        TotalIssuance::<T>::put(TotalIssuance::<T>::get().saturating_sub(amount));
    }
    pub fn get_default_take() -> u16 {
        DefaultTake::<T>::get()
    }
    pub fn set_default_take(default_take: u16) {
        DefaultTake::<T>::put(default_take)
    }
    pub fn do_sudo_set_default_take(origin: T::RuntimeOrigin, default_take: u16) -> DispatchResult {
        ensure_root(origin)?;
        Self::set_default_take(default_take);
        log::info!("DefaultTakeSet( default_take: {:?} ) ", default_take);
        Self::deposit_event(Event::DefaultTakeSet(default_take));
        Ok(())
    }

    // Configure tx rate limiting
    pub fn get_tx_rate_limit() -> u64 {
        TxRateLimit::<T>::get()
    }
    pub fn set_tx_rate_limit(tx_rate_limit: u64) {
        TxRateLimit::<T>::put(tx_rate_limit)
    }
    pub fn do_sudo_set_tx_rate_limit(
        origin: T::RuntimeOrigin,
        tx_rate_limit: u64,
    ) -> DispatchResult {
        ensure_root(origin)?;
        Self::set_tx_rate_limit(tx_rate_limit);
        log::info!("TxRateLimitSet( tx_rate_limit: {:?} ) ", tx_rate_limit);
        Self::deposit_event(Event::TxRateLimitSet(tx_rate_limit));
        Ok(())
    }

    pub fn get_serving_rate_limit(netuid: u16) -> u64 {
        ServingRateLimit::<T>::get(netuid)
    }
    pub fn set_serving_rate_limit(netuid: u16, serving_rate_limit: u64) {
        ServingRateLimit::<T>::insert(netuid, serving_rate_limit)
    }
    pub fn do_sudo_set_serving_rate_limit(
        origin: T::RuntimeOrigin,
        netuid: u16,
        serving_rate_limit: u64,
    ) -> DispatchResult {
        ensure_root(origin)?;
        Self::set_serving_rate_limit(netuid, serving_rate_limit);
        log::info!(
            "ServingRateLimitSet( serving_rate_limit: {:?} ) ",
            serving_rate_limit
        );
        Self::deposit_event(Event::ServingRateLimitSet(netuid, serving_rate_limit));
        Ok(())
    }

    pub fn get_min_difficulty(netuid: u16) -> u64 {
        MinDifficulty::<T>::get(netuid)
    }
    pub fn set_min_difficulty(netuid: u16, min_difficulty: u64) {
        MinDifficulty::<T>::insert(netuid, min_difficulty);
    }
    pub fn do_sudo_set_min_difficulty(
        origin: T::RuntimeOrigin,
        netuid: u16,
        min_difficulty: u64,
    ) -> DispatchResult {
        ensure_root(origin)?;
        ensure!(
            Self::if_subnet_exist(netuid),
            Error::<T>::NetworkDoesNotExist
        );
        Self::set_min_difficulty(netuid, min_difficulty);
        log::info!(
            "MinDifficultySet( netuid: {:?} min_difficulty: {:?} ) ",
            netuid,
            min_difficulty
        );
        Self::deposit_event(Event::MinDifficultySet(netuid, min_difficulty));
        Ok(())
    }

    pub fn get_max_difficulty(netuid: u16) -> u64 {
        MaxDifficulty::<T>::get(netuid)
    }
    pub fn set_max_difficulty(netuid: u16, max_difficulty: u64) {
        MaxDifficulty::<T>::insert(netuid, max_difficulty);
    }
    pub fn do_sudo_set_max_difficulty(
        origin: T::RuntimeOrigin,
        netuid: u16,
        max_difficulty: u64,
    ) -> DispatchResult {
        ensure_root(origin)?;
        ensure!(
            Self::if_subnet_exist(netuid),
            Error::<T>::NetworkDoesNotExist
        );
        Self::set_max_difficulty(netuid, max_difficulty);
        log::info!(
            "MaxDifficultySet( netuid: {:?} max_difficulty: {:?} ) ",
            netuid,
            max_difficulty
        );
        Self::deposit_event(Event::MaxDifficultySet(netuid, max_difficulty));
        Ok(())
    }

    pub fn get_weights_version_key(netuid: u16) -> u64 {
        WeightsVersionKey::<T>::get(netuid)
    }
    pub fn set_weights_version_key(netuid: u16, weights_version_key: u64) {
        WeightsVersionKey::<T>::insert(netuid, weights_version_key);
    }
    pub fn do_sudo_set_weights_version_key(
        origin: T::RuntimeOrigin,
        netuid: u16,
        weights_version_key: u64,
    ) -> DispatchResult {
        ensure_root(origin)?;
        ensure!(
            Self::if_subnet_exist(netuid),
            Error::<T>::NetworkDoesNotExist
        );
        Self::set_weights_version_key(netuid, weights_version_key);
        log::info!(
            "WeightsVersionKeySet( netuid: {:?} weights_version_key: {:?} ) ",
            netuid,
            weights_version_key
        );
        Self::deposit_event(Event::WeightsVersionKeySet(netuid, weights_version_key));
        Ok(())
    }

    pub fn get_weights_set_rate_limit(netuid: u16) -> u64 {
        WeightsSetRateLimit::<T>::get(netuid)
    }
    pub fn set_weights_set_rate_limit(netuid: u16, weights_set_rate_limit: u64) {
        WeightsSetRateLimit::<T>::insert(netuid, weights_set_rate_limit);
    }
    pub fn do_sudo_set_weights_set_rate_limit(
        origin: T::RuntimeOrigin,
        netuid: u16,
        weights_set_rate_limit: u64,
    ) -> DispatchResult {
        ensure_root(origin)?;
        ensure!(
            Self::if_subnet_exist(netuid),
            Error::<T>::NetworkDoesNotExist
        );
        Self::set_weights_set_rate_limit(netuid, weights_set_rate_limit);
        log::info!(
            "WeightsSetRateLimitSet( netuid: {:?} weights_set_rate_limit: {:?} ) ",
            netuid,
            weights_set_rate_limit
        );
        Self::deposit_event(Event::WeightsSetRateLimitSet(
            netuid,
            weights_set_rate_limit,
        ));
        Ok(())
    }

    pub fn get_adjustment_interval(netuid: u16) -> u16 {
        AdjustmentInterval::<T>::get(netuid)
    }
    pub fn set_adjustment_interval(netuid: u16, adjustment_interval: u16) {
        AdjustmentInterval::<T>::insert(netuid, adjustment_interval);
    }
    pub fn do_sudo_set_adjustment_interval(
        origin: T::RuntimeOrigin,
        netuid: u16,
        adjustment_interval: u16,
    ) -> DispatchResult {
        ensure_root(origin)?;
        ensure!(
            Self::if_subnet_exist(netuid),
            Error::<T>::NetworkDoesNotExist
        );
        Self::set_adjustment_interval(netuid, adjustment_interval);
        log::info!(
            "AdjustmentIntervalSet( netuid: {:?} adjustment_interval: {:?} ) ",
            netuid,
            adjustment_interval
        );
        Self::deposit_event(Event::AdjustmentIntervalSet(netuid, adjustment_interval));
        Ok(())
    }

    pub fn get_adjustment_alpha(netuid: u16) -> u64 {
        AdjustmentAlpha::<T>::get(netuid)
    }
    pub fn set_adjustment_alpha(netuid: u16, adjustment_alpha: u64) {
        AdjustmentAlpha::<T>::insert(netuid, adjustment_alpha)
    }
    pub fn do_sudo_set_adjustment_alpha(
        origin: T::RuntimeOrigin,
        netuid: u16,
        adjustment_alpha: u64,
    ) -> DispatchResult {
        ensure_root(origin)?;
        ensure!(
            Self::if_subnet_exist(netuid),
            Error::<T>::NetworkDoesNotExist
        );
        Self::set_adjustment_alpha(netuid, adjustment_alpha);
        log::info!(
            "AdjustmentAlphaSet( adjustment_alpha: {:?} ) ",
            adjustment_alpha
        );
        Self::deposit_event(Event::AdjustmentAlphaSet(netuid, adjustment_alpha));
        Ok(())
    }

    pub fn get_validator_prune_len(netuid: u16) -> u64 {
        ValidatorPruneLen::<T>::get(netuid)
    }
    pub fn set_validator_prune_len(netuid: u16, validator_prune_len: u64) {
        ValidatorPruneLen::<T>::insert(netuid, validator_prune_len);
    }
    pub fn do_sudo_set_validator_prune_len(
        origin: T::RuntimeOrigin,
        netuid: u16,
        validator_prune_len: u64,
    ) -> DispatchResult {
        ensure_root(origin)?;
        ensure!(
            Self::if_subnet_exist(netuid),
            Error::<T>::NetworkDoesNotExist
        );
        Self::set_validator_prune_len(netuid, validator_prune_len);
        log::info!(
            "ValidatorPruneLenSet( netuid: {:?} validator_prune_len: {:?} ) ",
            netuid,
            validator_prune_len
        );
        Self::deposit_event(Event::ValidatorPruneLenSet(netuid, validator_prune_len));
        Ok(())
    }

    pub fn get_scaling_law_power(netuid: u16) -> u16 {
        ScalingLawPower::<T>::get(netuid)
    }
    pub fn set_scaling_law_power(netuid: u16, scaling_law_power: u16) {
        ScalingLawPower::<T>::insert(netuid, scaling_law_power);
    }
    pub fn do_sudo_set_scaling_law_power(
        origin: T::RuntimeOrigin,
        netuid: u16,
        scaling_law_power: u16,
    ) -> DispatchResult {
        ensure_root(origin)?;
        ensure!(
            Self::if_subnet_exist(netuid),
            Error::<T>::NetworkDoesNotExist
        );
        ensure!(scaling_law_power <= 100, Error::<T>::StorageValueOutOfRange); // The scaling law power must be between 0 and 100 => 0% and 100%
        Self::set_scaling_law_power(netuid, scaling_law_power);
        log::info!(
            "ScalingLawPowerSet( netuid: {:?} scaling_law_power: {:?} ) ",
            netuid,
            scaling_law_power
        );
        Self::deposit_event(Event::ScalingLawPowerSet(netuid, scaling_law_power));
        Ok(())
    }

    pub fn get_max_weight_limit(netuid: u16) -> u16 {
        MaxWeightsLimit::<T>::get(netuid)
    }
    pub fn set_max_weight_limit(netuid: u16, max_weight_limit: u16) {
        MaxWeightsLimit::<T>::insert(netuid, max_weight_limit);
    }
    pub fn do_sudo_set_max_weight_limit(
        origin: T::RuntimeOrigin,
        netuid: u16,
        max_weight_limit: u16,
    ) -> DispatchResult {
        ensure_root(origin)?;
        ensure!(
            Self::if_subnet_exist(netuid),
            Error::<T>::NetworkDoesNotExist
        );
        Self::set_max_weight_limit(netuid, max_weight_limit);
        log::info!(
            "MaxWeightLimitSet( netuid: {:?} max_weight_limit: {:?} ) ",
            netuid,
            max_weight_limit
        );
        Self::deposit_event(Event::MaxWeightLimitSet(netuid, max_weight_limit));
        Ok(())
    }

    pub fn get_immunity_period(netuid: u16) -> u16 {
        ImmunityPeriod::<T>::get(netuid)
    }
    pub fn set_immunity_period(netuid: u16, immunity_period: u16) {
        ImmunityPeriod::<T>::insert(netuid, immunity_period);
    }
    pub fn do_sudo_set_immunity_period(
        origin: T::RuntimeOrigin,
        netuid: u16,
        immunity_period: u16,
    ) -> DispatchResult {
        ensure_root(origin)?;
        ensure!(
            Self::if_subnet_exist(netuid),
            Error::<T>::NetworkDoesNotExist
        );
        Self::set_immunity_period(netuid, immunity_period);
        log::info!(
            "ImmunityPeriodSet( netuid: {:?} immunity_period: {:?} ) ",
            netuid,
            immunity_period
        );
        Self::deposit_event(Event::ImmunityPeriodSet(netuid, immunity_period));
        Ok(())
    }

    pub fn get_min_allowed_weights(netuid: u16) -> u16 {
        MinAllowedWeights::<T>::get(netuid)
    }
    pub fn set_min_allowed_weights(netuid: u16, min_allowed_weights: u16) {
        MinAllowedWeights::<T>::insert(netuid, min_allowed_weights);
    }
    pub fn do_sudo_set_min_allowed_weights(
        origin: T::RuntimeOrigin,
        netuid: u16,
        min_allowed_weights: u16,
    ) -> DispatchResult {
        ensure_root(origin)?;
        ensure!(
            Self::if_subnet_exist(netuid),
            Error::<T>::NetworkDoesNotExist
        );
        Self::set_min_allowed_weights(netuid, min_allowed_weights);
        log::info!(
            "MinAllowedWeightSet( netuid: {:?} min_allowed_weights: {:?} ) ",
            netuid,
            min_allowed_weights
        );
        Self::deposit_event(Event::MinAllowedWeightSet(netuid, min_allowed_weights));
        Ok(())
    }

    pub fn get_max_allowed_uids(netuid: u16) -> u16 {
        MaxAllowedUids::<T>::get(netuid)
    }
    pub fn set_max_allowed_uids(netuid: u16, max_allowed: u16) {
        MaxAllowedUids::<T>::insert(netuid, max_allowed);
    }
    pub fn do_sudo_set_max_allowed_uids(
        origin: T::RuntimeOrigin,
        netuid: u16,
        max_allowed_uids: u16,
    ) -> DispatchResult {
        ensure_root(origin)?;
        ensure!(
            Self::if_subnet_exist(netuid),
            Error::<T>::NetworkDoesNotExist
        );
        ensure!(
            Self::get_subnetwork_n(netuid) < max_allowed_uids,
            Error::<T>::MaxAllowedUIdsNotAllowed
        );
        Self::set_max_allowed_uids(netuid, max_allowed_uids);
        log::info!(
            "MaxAllowedUidsSet( netuid: {:?} max_allowed_uids: {:?} ) ",
            netuid,
            max_allowed_uids
        );
        Self::deposit_event(Event::MaxAllowedUidsSet(netuid, max_allowed_uids));
        Ok(())
    }

    pub fn get_kappa(netuid: u16) -> u16 {
        Kappa::<T>::get(netuid)
    }
    pub fn set_kappa(netuid: u16, kappa: u16) {
        Kappa::<T>::insert(netuid, kappa);
    }
    pub fn do_sudo_set_kappa(origin: T::RuntimeOrigin, netuid: u16, kappa: u16) -> DispatchResult {
        ensure_root(origin)?;
        ensure!(
            Self::if_subnet_exist(netuid),
            Error::<T>::NetworkDoesNotExist
        );
        Self::set_kappa(netuid, kappa);
        log::info!("KappaSet( netuid: {:?} kappa: {:?} ) ", netuid, kappa);
        Self::deposit_event(Event::KappaSet(netuid, kappa));
        Ok(())
    }

    pub fn get_rho(netuid: u16) -> u16 {
        Rho::<T>::get(netuid)
    }
    pub fn set_rho(netuid: u16, rho: u16) {
        Rho::<T>::insert(netuid, rho);
    }
    pub fn do_sudo_set_rho(origin: T::RuntimeOrigin, netuid: u16, rho: u16) -> DispatchResult {
        ensure_root(origin)?;
        ensure!(
            Self::if_subnet_exist(netuid),
            Error::<T>::NetworkDoesNotExist
        );
        Self::set_rho(netuid, rho);
        log::info!("RhoSet( netuid: {:?} rho: {:?} ) ", netuid, rho);
        Self::deposit_event(Event::RhoSet(netuid, rho));
        Ok(())
    }

    pub fn get_activity_cutoff(netuid: u16) -> u16 {
        ActivityCutoff::<T>::get(netuid)
    }
    pub fn set_activity_cutoff(netuid: u16, activity_cutoff: u16) {
        ActivityCutoff::<T>::insert(netuid, activity_cutoff);
    }
    pub fn do_sudo_set_activity_cutoff(
        origin: T::RuntimeOrigin,
        netuid: u16,
        activity_cutoff: u16,
    ) -> DispatchResult {
        ensure_root(origin)?;
        ensure!(
            Self::if_subnet_exist(netuid),
            Error::<T>::NetworkDoesNotExist
        );
        Self::set_activity_cutoff(netuid, activity_cutoff);
        log::info!(
            "ActivityCutoffSet( netuid: {:?} activity_cutoff: {:?} ) ",
            netuid,
            activity_cutoff
        );
        Self::deposit_event(Event::ActivityCutoffSet(netuid, activity_cutoff));
        Ok(())
    }

    // Registration Toggle utils
    pub fn get_network_registration_allowed(netuid: u16) -> bool {
        NetworkRegistrationAllowed::<T>::get(netuid)
    }
    pub fn set_network_registration_allowed(netuid: u16, registration_allowed: bool) {
        NetworkRegistrationAllowed::<T>::insert(netuid, registration_allowed)
    }
    pub fn do_sudo_set_network_registration_allowed(
        origin: T::RuntimeOrigin,
        netuid: u16,
        registration_allowed: bool,
    ) -> DispatchResult {
        ensure_root(origin)?;
        Self::set_network_registration_allowed(netuid, registration_allowed);
        log::info!(
            "NetworkRegistrationAllowed( registration_allowed: {:?} ) ",
            registration_allowed
        );
        Self::deposit_event(Event::RegistrationAllowed(netuid, registration_allowed));
        Ok(())
    }

    pub fn get_target_registrations_per_interval(netuid: u16) -> u16 {
        TargetRegistrationsPerInterval::<T>::get(netuid)
    }
    pub fn set_target_registrations_per_interval(
        netuid: u16,
        target_registrations_per_interval: u16,
    ) {
        TargetRegistrationsPerInterval::<T>::insert(netuid, target_registrations_per_interval);
    }
    pub fn do_sudo_set_target_registrations_per_interval(
        origin: T::RuntimeOrigin,
        netuid: u16,
        target_registrations_per_interval: u16,
    ) -> DispatchResult {
        ensure_root(origin)?;
        ensure!(
            Self::if_subnet_exist(netuid),
            Error::<T>::NetworkDoesNotExist
        );
        Self::set_target_registrations_per_interval(netuid, target_registrations_per_interval);
        log::info!(
            "RegistrationPerIntervalSet( netuid: {:?} target_registrations_per_interval: {:?} ) ",
            netuid,
            target_registrations_per_interval
        );
        Self::deposit_event(Event::RegistrationPerIntervalSet(
            netuid,
            target_registrations_per_interval,
        ));
        Ok(())
    }

    pub fn get_burn_as_u64(netuid: u16) -> u64 {
        Burn::<T>::get(netuid)
    }
    pub fn set_burn(netuid: u16, burn: u64) {
        Burn::<T>::insert(netuid, burn);
    }
    pub fn do_sudo_set_burn(origin: T::RuntimeOrigin, netuid: u16, burn: u64) -> DispatchResult {
        ensure_root(origin)?;
        ensure!(
            Self::if_subnet_exist(netuid),
            Error::<T>::NetworkDoesNotExist
        );
        Self::set_burn(netuid, burn);
        log::info!("BurnSet( netuid: {:?} burn: {:?} ) ", netuid, burn);
        Self::deposit_event(Event::BurnSet(netuid, burn));
        Ok(())
    }

    pub fn get_min_burn_as_u64(netuid: u16) -> u64 {
        MinBurn::<T>::get(netuid)
    }
    pub fn set_min_burn(netuid: u16, min_burn: u64) {
        MinBurn::<T>::insert(netuid, min_burn);
    }
    pub fn do_sudo_set_min_burn(
        origin: T::RuntimeOrigin,
        netuid: u16,
        min_burn: u64,
    ) -> DispatchResult {
        ensure_root(origin)?;
        ensure!(
            Self::if_subnet_exist(netuid),
            Error::<T>::NetworkDoesNotExist
        );
        Self::set_min_burn(netuid, min_burn);
        log::info!(
            "MinBurnSet( netuid: {:?} min_burn: {:?} ) ",
            netuid,
            min_burn
        );
        Self::deposit_event(Event::MinBurnSet(netuid, min_burn));
        Ok(())
    }

    pub fn get_max_burn_as_u64(netuid: u16) -> u64 {
        MaxBurn::<T>::get(netuid)
    }
    pub fn set_max_burn(netuid: u16, max_burn: u64) {
        MaxBurn::<T>::insert(netuid, max_burn);
    }
    pub fn do_sudo_set_max_burn(
        origin: T::RuntimeOrigin,
        netuid: u16,
        max_burn: u64,
    ) -> DispatchResult {
        ensure_root(origin)?;
        ensure!(
            Self::if_subnet_exist(netuid),
            Error::<T>::NetworkDoesNotExist
        );
        Self::set_max_burn(netuid, max_burn);
        log::info!(
            "MaxBurnSet( netuid: {:?} max_burn: {:?} ) ",
            netuid,
            max_burn
        );
        Self::deposit_event(Event::MaxBurnSet(netuid, max_burn));
        Ok(())
    }

    pub fn get_difficulty_as_u64(netuid: u16) -> u64 {
        Difficulty::<T>::get(netuid)
    }
    pub fn set_difficulty(netuid: u16, difficulty: u64) {
        Difficulty::<T>::insert(netuid, difficulty);
    }
    pub fn do_sudo_set_difficulty(
        origin: T::RuntimeOrigin,
        netuid: u16,
        difficulty: u64,
    ) -> DispatchResult {
        ensure_root(origin)?;
        ensure!(
            Self::if_subnet_exist(netuid),
            Error::<T>::NetworkDoesNotExist
        );
        Self::set_difficulty(netuid, difficulty);
        log::info!(
            "DifficultySet( netuid: {:?} difficulty: {:?} ) ",
            netuid,
            difficulty
        );
        Self::deposit_event(Event::DifficultySet(netuid, difficulty));
        Ok(())
    }

    pub fn get_max_allowed_validators(netuid: u16) -> u16 {
        MaxAllowedValidators::<T>::get(netuid)
    }
    pub fn set_max_allowed_validators(netuid: u16, max_allowed_validators: u16) {
        MaxAllowedValidators::<T>::insert(netuid, max_allowed_validators);
    }
    pub fn do_sudo_set_max_allowed_validators(
        origin: T::RuntimeOrigin,
        netuid: u16,
        max_allowed_validators: u16,
    ) -> DispatchResult {
        ensure_root(origin)?;
        ensure!(
            Self::if_subnet_exist(netuid),
            Error::<T>::NetworkDoesNotExist
        );
        Self::set_max_allowed_validators(netuid, max_allowed_validators);
        log::info!(
            "MaxAllowedValidatorsSet( netuid: {:?} max_allowed_validators: {:?} ) ",
            netuid,
            max_allowed_validators
        );
        Self::deposit_event(Event::MaxAllowedValidatorsSet(
            netuid,
            max_allowed_validators,
        ));
        Ok(())
    }

    pub fn get_bonds_moving_average(netuid: u16) -> u64 {
        BondsMovingAverage::<T>::get(netuid)
    }
    pub fn set_bonds_moving_average(netuid: u16, bonds_moving_average: u64) {
        BondsMovingAverage::<T>::insert(netuid, bonds_moving_average);
    }
    pub fn do_sudo_set_bonds_moving_average(
        origin: T::RuntimeOrigin,
        netuid: u16,
        bonds_moving_average: u64,
    ) -> DispatchResult {
        ensure_root(origin)?;
        ensure!(
            Self::if_subnet_exist(netuid),
            Error::<T>::NetworkDoesNotExist
        );
        Self::set_bonds_moving_average(netuid, bonds_moving_average);
        log::info!(
            "BondsMovingAverageSet( netuid: {:?} bonds_moving_average: {:?} ) ",
            netuid,
            bonds_moving_average
        );
        Self::deposit_event(Event::BondsMovingAverageSet(netuid, bonds_moving_average));
        Ok(())
    }

    pub fn get_max_registrations_per_block(netuid: u16) -> u16 {
        MaxRegistrationsPerBlock::<T>::get(netuid)
    }
    pub fn set_max_registrations_per_block(netuid: u16, max_registrations_per_block: u16) {
        MaxRegistrationsPerBlock::<T>::insert(netuid, max_registrations_per_block);
    }
    pub fn do_sudo_set_max_registrations_per_block(
        origin: T::RuntimeOrigin,
        netuid: u16,
        max_registrations_per_block: u16,
    ) -> DispatchResult {
        ensure_root(origin)?;
        ensure!(
            Self::if_subnet_exist(netuid),
            Error::<T>::NetworkDoesNotExist
        );
        Self::set_max_registrations_per_block(netuid, max_registrations_per_block);
        log::info!(
            "MaxRegistrationsPerBlock( netuid: {:?} max_registrations_per_block: {:?} ) ",
            netuid,
            max_registrations_per_block
        );
        Self::deposit_event(Event::MaxRegistrationsPerBlockSet(
            netuid,
            max_registrations_per_block,
        ));
        Ok(())
    }
    pub fn do_sudo_set_tempo(origin: T::RuntimeOrigin, netuid: u16, tempo: u16) -> DispatchResult {
        ensure_root(origin)?;
        ensure!(
            Self::if_subnet_exist(netuid),
            Error::<T>::NetworkDoesNotExist
        );
        ensure!(Self::if_tempo_is_valid(tempo), Error::<T>::InvalidTempo);
        Self::set_tempo(netuid, tempo);
        log::info!("TempoSet( netuid: {:?} tempo: {:?} ) ", netuid, tempo);
        Self::deposit_event(Event::TempoSet(netuid, tempo));
        Ok(())
    }
    pub fn do_set_total_issuance(origin: T::RuntimeOrigin, total_issuance: u64) -> DispatchResult {
        ensure_root(origin)?;
        TotalIssuance::<T>::put(total_issuance);
        Ok(())
    }

    pub fn get_rao_recycled(netuid: u16) -> u64 {
        RAORecycledForRegistration::<T>::get(netuid)
    }
    pub fn set_rao_recycled(netuid: u16, rao_recycled: u64) {
        RAORecycledForRegistration::<T>::insert(netuid, rao_recycled);
    }
    pub fn increase_rao_recycled(netuid: u16, inc_rao_recycled: u64) {
        let curr_rao_recycled = Self::get_rao_recycled(netuid);
        let rao_recycled = curr_rao_recycled.saturating_add(inc_rao_recycled);
        Self::set_rao_recycled(netuid, rao_recycled);
    }
    pub fn do_set_rao_recycled(
        origin: T::RuntimeOrigin,
        netuid: u16,
        rao_recycled: u64,
    ) -> DispatchResult {
        ensure_root(origin)?;
        ensure!(
            Self::if_subnet_exist(netuid),
            Error::<T>::NetworkDoesNotExist
        );
        Self::set_rao_recycled(netuid, rao_recycled);
        Self::deposit_event(Event::RAORecycledForRegistrationSet(netuid, rao_recycled));
        Ok(())
    }

    pub fn set_senate_required_stake_perc(required_percent: u64) {
        SenateRequiredStakePercentage::<T>::put(required_percent);
    }

    pub fn do_set_senate_required_stake_perc(
        origin: T::RuntimeOrigin,
        required_percent: u64,
    ) -> DispatchResult {
        ensure_root(origin)?;

        Self::set_senate_required_stake_perc(required_percent);
        Self::deposit_event(Event::SenateRequiredStakePercentSet(required_percent));
        Ok(())
    }
}<|MERGE_RESOLUTION|>--- conflicted
+++ resolved
@@ -283,16 +283,9 @@
         return current_block - prev_tx_block <= rate_limit;
     }
 
-<<<<<<< HEAD
-    // =============================
-    // ==== Token Managment ========
-    // =============================
-=======
     // ========================
     // === Token Management ===
     // ========================
-
->>>>>>> 3815ff8b
     pub fn burn_tokens(amount: u64) {
         TotalIssuance::<T>::put(TotalIssuance::<T>::get().saturating_sub(amount));
     }
