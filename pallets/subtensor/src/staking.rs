use super::*;
use frame_support::storage::IterableStorageDoubleMap;

impl<T: Config> Pallet<T> {
    // ---- The implementation for the extrinsic become_delegate: signals that this hotkey allows delegated stake.
    //
    // # Args:
    // 	* 'origin': (<T as frame_system::Config>RuntimeOrigin):
    // 		- The signature of the caller's coldkey.
    //
    // 	* 'hotkey' (T::AccountId):
    // 		- The hotkey we are delegating (must be owned by the coldkey.)
    //
    // 	* 'take' (u16):
    // 		- The stake proportion that this hotkey takes from delegations.
    //
    // # Event:
    // 	* DelegateAdded;
    // 		- On successfully setting a hotkey as a delegate.
    //
    // # Raises:
    // 	* 'NotRegistered':
    // 		- The hotkey we are delegating is not registered on the network.
    //
    // 	* 'NonAssociatedColdKey':
    // 		- The hotkey we are delegating is not owned by the calling coldket.
    //
    // 	* 'TxRateLimitExceeded':
    // 		- Thrown if key has hit transaction rate limit
    //
    pub fn do_become_delegate(
        origin: T::RuntimeOrigin,
        hotkey: T::AccountId,
        take: u16,
    ) -> dispatch::DispatchResult {
        // --- 1. We check the coldkey signuture.
        let coldkey = ensure_signed(origin)?;
        log::info!(
            "do_become_delegate( origin:{:?} hotkey:{:?}, take:{:?} )",
            coldkey,
            hotkey,
            take
        );

        // --- 2. Ensure we are delegating an known key.
        ensure!(
            Self::hotkey_account_exists(&hotkey),
            Error::<T>::NotRegistered
        );

        // --- 3. Ensure that the coldkey is the owner.
        ensure!(
            Self::coldkey_owns_hotkey(&coldkey, &hotkey),
            Error::<T>::NonAssociatedColdKey
        );

        // --- 4. Ensure we are not already a delegate (dont allow changing delegate take.)
        ensure!(
            !Self::hotkey_is_delegate(&hotkey),
            Error::<T>::AlreadyDelegate
        );

        // --- 5. Ensure we don't exceed tx rate limit
        let block: u64 = Self::get_current_block_as_u64();
        ensure!(
            !Self::exceeds_tx_rate_limit(Self::get_last_tx_block(&coldkey), block),
            Error::<T>::TxRateLimitExceeded
        );

        // --- 6. Delegate the key.
        Self::delegate_hotkey(&hotkey, take);

        // Set last block for rate limiting
        Self::set_last_tx_block(&coldkey, block);

        // --- 7. Emit the staking event.
        log::info!(
            "DelegateAdded( coldkey:{:?}, hotkey:{:?}, take:{:?} )",
            coldkey,
            hotkey,
            take
        );
        Self::deposit_event(Event::DelegateAdded(coldkey, hotkey, take));

        // --- 8. Ok and return.
        Ok(())
    }

    // ---- The implementation for the extrinsic add_stake: Adds stake to a hotkey account.
    //
    // # Args:
    // 	* 'origin': (<T as frame_system::Config>RuntimeOrigin):
    // 		- The signature of the caller's coldkey.
    //
    // 	* 'hotkey' (T::AccountId):
    // 		- The associated hotkey account.
    //
    // 	* 'stake_to_be_added' (u64):
    // 		- The amount of stake to be added to the hotkey staking account.
    //
    // # Event:
    // 	* StakeAdded;
    // 		- On the successfully adding stake to a global account.
    //
    // # Raises:
    // 	* 'CouldNotConvertToBalance':
    // 		- Unable to convert the passed stake value to a balance.
    //
    // 	* 'NotEnoughBalanceToStake':
    // 		- Not enough balance on the coldkey to add onto the global account.
    //
    // 	* 'NonAssociatedColdKey':
    // 		- The calling coldkey is not associated with this hotkey.
    //
    // 	* 'BalanceWithdrawalError':
    // 		- Errors stemming from transaction pallet.
    //
    // 	* 'TxRateLimitExceeded':
    // 		- Thrown if key has hit transaction rate limit
    //
    pub fn do_add_stake(
        origin: T::RuntimeOrigin,
        hotkey: T::AccountId,
        stake_to_be_added: u64,
    ) -> dispatch::DispatchResult {
        // --- 1. We check that the transaction is signed by the caller and retrieve the T::AccountId coldkey information.
        let coldkey = ensure_signed(origin)?;
        log::info!(
            "do_add_stake( origin:{:?} hotkey:{:?}, stake_to_be_added:{:?} )",
            coldkey,
            hotkey,
            stake_to_be_added
        );

        // --- 2. We convert the stake u64 into a balancer.
        let stake_as_balance = Self::u64_to_balance(stake_to_be_added);
        ensure!(
            stake_as_balance.is_some(),
            Error::<T>::CouldNotConvertToBalance
        );

        // --- 3. Ensure the callers coldkey has enough stake to perform the transaction.
        ensure!(
            Self::can_remove_balance_from_coldkey_account(&coldkey, stake_as_balance.unwrap()),
            Error::<T>::NotEnoughBalanceToStake
        );

        // --- 4. Ensure that the hotkey account exists this is only possible through registration.
        ensure!(
            Self::hotkey_account_exists(&hotkey),
            Error::<T>::NotRegistered
        );

        // --- 5. Ensure that the hotkey allows delegation or that the hotkey is owned by the calling coldkey.
        ensure!(
            Self::hotkey_is_delegate(&hotkey) || Self::coldkey_owns_hotkey(&coldkey, &hotkey),
            Error::<T>::NonAssociatedColdKey
        );

        // --- 6. Ensure we don't exceed tx rate limit
        let block: u64 = Self::get_current_block_as_u64();
        ensure!(
            !Self::exceeds_tx_rate_limit(Self::get_last_tx_block(&coldkey), block),
            Error::<T>::TxRateLimitExceeded
        );

        // --- 7. Ensure the remove operation from the coldkey is a success.
        ensure!(
            Self::remove_balance_from_coldkey_account(&coldkey, stake_as_balance.unwrap()) == true,
            Error::<T>::BalanceWithdrawalError
        );

        // --- 8. If we reach here, add the balance to the hotkey.
        Self::increase_stake_on_coldkey_hotkey_account(&coldkey, &hotkey, stake_to_be_added);

        // Set last block for rate limiting
        Self::set_last_tx_block(&coldkey, block);

        // --- 9. Emit the staking event.
        log::info!(
            "StakeAdded( hotkey:{:?}, stake_to_be_added:{:?} )",
            hotkey,
            stake_to_be_added
        );
        Self::deposit_event(Event::StakeAdded(hotkey, stake_to_be_added));

        // --- 10. Ok and return.
        Ok(())
    }

    // ---- The implementation for the extrinsic remove_stake: Removes stake from a hotkey account and adds it onto a coldkey.
    //
    // # Args:
    // 	* 'origin': (<T as frame_system::Config>RuntimeOrigin):
    // 		- The signature of the caller's coldkey.
    //
    // 	* 'hotkey' (T::AccountId):
    // 		- The associated hotkey account.
    //
    // 	* 'stake_to_be_added' (u64):
    // 		- The amount of stake to be added to the hotkey staking account.
    //
    // # Event:
    // 	* StakeRemoved;
    // 		- On the successfully removing stake from the hotkey account.
    //
    // # Raises:
    // 	* 'NotRegistered':
    // 		- Thrown if the account we are attempting to unstake from is non existent.
    //
    // 	* 'NonAssociatedColdKey':
    // 		- Thrown if the coldkey does not own the hotkey we are unstaking from.
    //
    // 	* 'NotEnoughStaketoWithdraw':
    // 		- Thrown if there is not enough stake on the hotkey to withdwraw this amount.
    //
    // 	* 'CouldNotConvertToBalance':
    // 		- Thrown if we could not convert this amount to a balance.
    //
    // 	* 'TxRateLimitExceeded':
    // 		- Thrown if key has hit transaction rate limit
    //
    //
    pub fn do_remove_stake(
        origin: T::RuntimeOrigin,
        hotkey: T::AccountId,
        stake_to_be_removed: u64,
    ) -> dispatch::DispatchResult {
        // --- 1. We check the transaction is signed by the caller and retrieve the T::AccountId coldkey information.
        let coldkey = ensure_signed(origin)?;
        log::info!(
            "do_remove_stake( origin:{:?} hotkey:{:?}, stake_to_be_removed:{:?} )",
            coldkey,
            hotkey,
            stake_to_be_removed
        );

        // --- 2. Ensure that the hotkey account exists this is only possible through registration.
        ensure!(
            Self::hotkey_account_exists(&hotkey),
            Error::<T>::NotRegistered
        );

        // --- 3. Ensure that the hotkey allows delegation or that the hotkey is owned by the calling coldkey.
        ensure!(
            Self::hotkey_is_delegate(&hotkey) || Self::coldkey_owns_hotkey(&coldkey, &hotkey),
            Error::<T>::NonAssociatedColdKey
        );

        // --- Ensure that the stake amount to be removed is above zero.
        ensure!(
            stake_to_be_removed > 0,
            Error::<T>::NotEnoughStaketoWithdraw
        );

        // --- 4. Ensure that the hotkey has enough stake to withdraw.
        ensure!(
            Self::has_enough_stake(&coldkey, &hotkey, stake_to_be_removed),
            Error::<T>::NotEnoughStaketoWithdraw
        );

        // --- 5. Ensure that we can conver this u64 to a balance.
        let stake_to_be_added_as_currency = Self::u64_to_balance(stake_to_be_removed);
        ensure!(
            stake_to_be_added_as_currency.is_some(),
            Error::<T>::CouldNotConvertToBalance
        );

        // --- 6. Ensure we don't exceed tx rate limit
        let block: u64 = Self::get_current_block_as_u64();
        ensure!(
            !Self::exceeds_tx_rate_limit(Self::get_last_tx_block(&coldkey), block),
            Error::<T>::TxRateLimitExceeded
        );

        // --- 7. We remove the balance from the hotkey.
        Self::decrease_stake_on_coldkey_hotkey_account(&coldkey, &hotkey, stake_to_be_removed);

        // --- 8. We add the balancer to the coldkey.  If the above fails we will not credit this coldkey.
        Self::add_balance_to_coldkey_account(&coldkey, stake_to_be_added_as_currency.unwrap());

        // Set last block for rate limiting
        Self::set_last_tx_block(&coldkey, block);

        // --- 9. Emit the unstaking event.
        log::info!(
            "StakeRemoved( hotkey:{:?}, stake_to_be_removed:{:?} )",
            hotkey,
            stake_to_be_removed
        );
        Self::deposit_event(Event::StakeRemoved(hotkey, stake_to_be_removed));

        // --- 10. Done and ok.
        Ok(())
    }

    // Returns true if the passed hotkey allow delegative staking.
    //
    pub fn hotkey_is_delegate(hotkey: &T::AccountId) -> bool {
        return Delegates::<T>::contains_key(hotkey);
    }

    // Sets the hotkey as a delegate with take.
    //
    pub fn delegate_hotkey(hotkey: &T::AccountId, take: u16) {
        Delegates::<T>::insert(hotkey, take);
    }

    // Returns the total amount of stake in the staking table.
    //
    pub fn get_total_stake() -> u64 {
        return TotalStake::<T>::get();
    }

    // Increases the total amount of stake by the passed amount.
    //
    pub fn increase_total_stake(increment: u64) {
        TotalStake::<T>::put(Self::get_total_stake().saturating_add(increment));
    }

    // Decreases the total amount of stake by the passed amount.
    //
    pub fn decrease_total_stake(decrement: u64) {
        TotalStake::<T>::put(Self::get_total_stake().saturating_sub(decrement));
    }

    // Returns the total amount of stake under a hotkey (delegative or otherwise)
    //
    pub fn get_total_stake_for_hotkey(hotkey: &T::AccountId) -> u64 {
        return TotalHotkeyStake::<T>::get(hotkey);
    }

    // Returns the total amount of stake held by the coldkey (delegative or otherwise)
    //
    pub fn get_total_stake_for_coldkey(coldkey: &T::AccountId) -> u64 {
        return TotalColdkeyStake::<T>::get(coldkey);
    }

    // Returns the stake under the cold - hot pairing in the staking table.
    //
    pub fn get_stake_for_coldkey_and_hotkey(coldkey: &T::AccountId, hotkey: &T::AccountId) -> u64 {
        return Stake::<T>::get(hotkey, coldkey);
    }

    // Creates a cold - hot pairing account if the hotkey is not already an active account.
    //
    pub fn create_account_if_non_existent(coldkey: &T::AccountId, hotkey: &T::AccountId) {
        if !Self::hotkey_account_exists(hotkey) {
            Stake::<T>::insert(hotkey, coldkey, 0);
            Owner::<T>::insert(hotkey, coldkey);
        }
    }

    // Returns the coldkey owning this hotkey. This function should only be called for active accounts.
    //
    pub fn get_owning_coldkey_for_hotkey(hotkey: &T::AccountId) -> T::AccountId {
        return Owner::<T>::get(hotkey);
    }

    // Returns true if the hotkey account has been created.
    //
    pub fn hotkey_account_exists(hotkey: &T::AccountId) -> bool {
        return Owner::<T>::contains_key(hotkey);
    }

    // Return true if the passed coldkey owns the hotkey.
    //
    pub fn coldkey_owns_hotkey(coldkey: &T::AccountId, hotkey: &T::AccountId) -> bool {
        if Self::hotkey_account_exists(hotkey) {
            return Owner::<T>::get(hotkey) == *coldkey;
        } else {
            return false;
        }
    }

    // Returns true if the cold-hot staking account has enough balance to fufil the decrement.
    //
    pub fn has_enough_stake(coldkey: &T::AccountId, hotkey: &T::AccountId, decrement: u64) -> bool {
        return Self::get_stake_for_coldkey_and_hotkey(coldkey, hotkey) >= decrement;
    }

    // Increases the stake on the hotkey account under its owning coldkey.
    //
    pub fn increase_stake_on_hotkey_account(hotkey: &T::AccountId, increment: u64) {
        Self::increase_stake_on_coldkey_hotkey_account(
            &Self::get_owning_coldkey_for_hotkey(hotkey),
            hotkey,
            increment,
        );
    }

    // Decreases the stake on the hotkey account under its owning coldkey.
    //
    pub fn decrease_stake_on_hotkey_account(hotkey: &T::AccountId, decrement: u64) {
        Self::decrease_stake_on_coldkey_hotkey_account(
            &Self::get_owning_coldkey_for_hotkey(hotkey),
            hotkey,
            decrement,
        );
    }

    // Increases the stake on the cold - hot pairing by increment while also incrementing other counters.
    // This function should be called rather than set_stake under account.
    //
    pub fn increase_stake_on_coldkey_hotkey_account(
        coldkey: &T::AccountId,
        hotkey: &T::AccountId,
        increment: u64,
    ) {
        TotalColdkeyStake::<T>::insert(
            coldkey,
            TotalColdkeyStake::<T>::get(coldkey).saturating_add(increment),
        );
        TotalHotkeyStake::<T>::insert(
            hotkey,
            TotalHotkeyStake::<T>::get(hotkey).saturating_add(increment),
        );
        Stake::<T>::insert(
            hotkey,
            coldkey,
            Stake::<T>::get(hotkey, coldkey).saturating_add(increment),
        );
        TotalStake::<T>::put(TotalStake::<T>::get().saturating_add(increment));
        TotalIssuance::<T>::put(TotalIssuance::<T>::get().saturating_add(increment));
    }

    // Decreases the stake on the cold - hot pairing by the decrement while decreasing other counters.
    //
<<<<<<< HEAD
    pub fn decrease_stake_on_coldkey_hotkey_account( coldkey: &T::AccountId, hotkey: &T::AccountId, decrement: u64 ){
        TotalColdkeyStake::<T>::mutate( coldkey, |old| *old = old.saturating_sub( decrement ) );
        TotalHotkeyStake::<T>::insert( hotkey, TotalHotkeyStake::<T>::get(hotkey).saturating_sub( decrement ) );
        Stake::<T>::insert( hotkey, coldkey, Stake::<T>::get( hotkey, coldkey).saturating_sub( decrement ) );
        TotalStake::<T>::put( TotalStake::<T>::get().saturating_sub( decrement ) );
        TotalIssuance::<T>::put( TotalIssuance::<T>::get().saturating_sub( decrement ) );
=======
    pub fn decrease_stake_on_coldkey_hotkey_account(
        coldkey: &T::AccountId,
        hotkey: &T::AccountId,
        decrement: u64,
    ) {
        TotalColdkeyStake::<T>::mutate(coldkey, |old| old.saturating_sub(decrement));
        TotalHotkeyStake::<T>::insert(
            hotkey,
            TotalHotkeyStake::<T>::get(hotkey).saturating_sub(decrement),
        );
        Stake::<T>::insert(
            hotkey,
            coldkey,
            Stake::<T>::get(hotkey, coldkey).saturating_sub(decrement),
        );
        TotalStake::<T>::put(TotalStake::<T>::get().saturating_sub(decrement));
        TotalIssuance::<T>::put(TotalIssuance::<T>::get().saturating_sub(decrement));
>>>>>>> c42dcda2
    }

    pub fn u64_to_balance(
        input: u64,
    ) -> Option<
        <<T as Config>::Currency as Currency<<T as frame_system::Config>::AccountId>>::Balance,
    > {
        input.try_into().ok()
    }

    pub fn add_balance_to_coldkey_account(
        coldkey: &T::AccountId,
        amount: <<T as Config>::Currency as Currency<<T as system::Config>::AccountId>>::Balance,
    ) {
        T::Currency::deposit_creating(&coldkey, amount); // Infallibe
    }

    pub fn set_balance_on_coldkey_account(
        coldkey: &T::AccountId,
        amount: <<T as Config>::Currency as Currency<<T as system::Config>::AccountId>>::Balance,
    ) {
        T::Currency::make_free_balance_be(&coldkey, amount);
    }

    pub fn can_remove_balance_from_coldkey_account(
        coldkey: &T::AccountId,
        amount: <<T as Config>::Currency as Currency<<T as system::Config>::AccountId>>::Balance,
    ) -> bool {
        let current_balance = Self::get_coldkey_balance(coldkey);
        if amount > current_balance {
            return false;
        }

        // This bit is currently untested. @todo
        let new_potential_balance = current_balance - amount;
        let can_withdraw = T::Currency::ensure_can_withdraw(
            &coldkey,
            amount,
            WithdrawReasons::except(WithdrawReasons::TIP),
            new_potential_balance,
        )
        .is_ok();
        can_withdraw
    }

    pub fn get_coldkey_balance(
        coldkey: &T::AccountId,
    ) -> <<T as Config>::Currency as Currency<<T as system::Config>::AccountId>>::Balance {
        return T::Currency::free_balance(&coldkey);
    }

    pub fn remove_balance_from_coldkey_account(
        coldkey: &T::AccountId,
        amount: <<T as Config>::Currency as Currency<<T as system::Config>::AccountId>>::Balance,
    ) -> bool {
        return match T::Currency::withdraw(
            &coldkey,
            amount,
            WithdrawReasons::except(WithdrawReasons::TIP),
            ExistenceRequirement::KeepAlive,
        ) {
            Ok(_result) => true,
            Err(_error) => false,
        };
    }

    pub fn unstake_all_coldkeys_from_hotkey_account(hotkey: &T::AccountId) {
        // Iterate through all coldkeys that have a stake on this hotkey account.
        for (delegate_coldkey_i, stake_i) in
            <Stake<T> as IterableStorageDoubleMap<T::AccountId, T::AccountId, u64>>::iter_prefix(
                hotkey,
            )
        {
            // Convert to balance and add to the coldkey account.
            let stake_i_as_balance = Self::u64_to_balance(stake_i);
            if stake_i_as_balance.is_none() {
                continue; // Don't unstake if we can't convert to balance.
            } else {
                // Stake is successfully converted to balance.

                // Remove the stake from the coldkey - hotkey pairing.
                Self::decrease_stake_on_coldkey_hotkey_account(
                    &delegate_coldkey_i,
                    hotkey,
                    stake_i,
                );

                // Add the balance to the coldkey account.
                Self::add_balance_to_coldkey_account(
                    &delegate_coldkey_i,
                    stake_i_as_balance.unwrap(),
                );
            }
        }
    }
}<|MERGE_RESOLUTION|>--- conflicted
+++ resolved
@@ -426,32 +426,12 @@
 
     // Decreases the stake on the cold - hot pairing by the decrement while decreasing other counters.
     //
-<<<<<<< HEAD
     pub fn decrease_stake_on_coldkey_hotkey_account( coldkey: &T::AccountId, hotkey: &T::AccountId, decrement: u64 ){
         TotalColdkeyStake::<T>::mutate( coldkey, |old| *old = old.saturating_sub( decrement ) );
         TotalHotkeyStake::<T>::insert( hotkey, TotalHotkeyStake::<T>::get(hotkey).saturating_sub( decrement ) );
         Stake::<T>::insert( hotkey, coldkey, Stake::<T>::get( hotkey, coldkey).saturating_sub( decrement ) );
         TotalStake::<T>::put( TotalStake::<T>::get().saturating_sub( decrement ) );
         TotalIssuance::<T>::put( TotalIssuance::<T>::get().saturating_sub( decrement ) );
-=======
-    pub fn decrease_stake_on_coldkey_hotkey_account(
-        coldkey: &T::AccountId,
-        hotkey: &T::AccountId,
-        decrement: u64,
-    ) {
-        TotalColdkeyStake::<T>::mutate(coldkey, |old| old.saturating_sub(decrement));
-        TotalHotkeyStake::<T>::insert(
-            hotkey,
-            TotalHotkeyStake::<T>::get(hotkey).saturating_sub(decrement),
-        );
-        Stake::<T>::insert(
-            hotkey,
-            coldkey,
-            Stake::<T>::get(hotkey, coldkey).saturating_sub(decrement),
-        );
-        TotalStake::<T>::put(TotalStake::<T>::get().saturating_sub(decrement));
-        TotalIssuance::<T>::put(TotalIssuance::<T>::get().saturating_sub(decrement));
->>>>>>> c42dcda2
     }
 
     pub fn u64_to_balance(
