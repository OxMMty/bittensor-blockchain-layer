#![cfg_attr(not(feature = "std"), no_std)]
#![recursion_limit = "512"]
#![allow(clippy::too_many_arguments)]
// Edit this file to define custom logic or remove it if it is not needed.
// Learn more about FRAME and the core library of Substrate FRAME pallets:
// <https://docs.substrate.io/reference/frame-pallets/>
pub use pallet::*;

use frame_system::{self as system, ensure_signed};

use frame_support::{
    dispatch::{self, DispatchInfo, DispatchResult, DispatchResultWithPostInfo, PostDispatchInfo},
    ensure,
    traits::{tokens::fungible, IsSubType},
};

use codec::{Decode, Encode};
use frame_support::sp_runtime::transaction_validity::InvalidTransaction;
use frame_support::sp_runtime::transaction_validity::ValidTransaction;
use scale_info::TypeInfo;
use sp_runtime::{
    traits::{DispatchInfoOf, Dispatchable, PostDispatchInfoOf, SignedExtension},
    transaction_validity::{TransactionValidity, TransactionValidityError},
    DispatchError,
};
use sp_std::marker::PhantomData;

// ============================
//	==== Benchmark Imports =====
// ============================
#[cfg(feature = "runtime-benchmarks")]
mod benchmarks;

// =========================
//	==== Pallet Imports =====
// =========================
mod block_step;

mod epoch;
mod math;
mod registration;
mod root;
mod serving;
mod staking;
mod uids;
mod utils;
mod weights;

pub mod delegate_info;
pub mod neuron_info;
pub mod stake_info;
pub mod subnet_info;

// apparently this is stabilized since rust 1.36
extern crate alloc;
pub mod migration;

#[frame_support::pallet]
pub mod pallet {

    use frame_support::{
        dispatch::GetDispatchInfo,
        pallet_prelude::{DispatchResult, StorageMap, ValueQuery, *},
        traits::{tokens::fungible, UnfilteredDispatchable},
    };
    use frame_system::pallet_prelude::*;
    use sp_runtime::traits::TrailingZeroInput;
    use sp_std::vec;
    use sp_std::vec::Vec;

    #[cfg(not(feature = "std"))]
    use alloc::boxed::Box;
    #[cfg(feature = "std")]
    use sp_std::prelude::Box;

    // Tracks version for migrations. Should be monotonic with respect to the
    // order of migrations. (i.e. always increasing)
    const STORAGE_VERSION: StorageVersion = StorageVersion::new(6);

    #[pallet::pallet]
    #[pallet::without_storage_info]
    #[pallet::storage_version(STORAGE_VERSION)]
    pub struct Pallet<T>(_);

    // Configure the pallet by specifying the parameters and types on which it depends.
    #[pallet::config]
    pub trait Config: frame_system::Config {
        // Because this pallet emits events, it depends on the runtime's definition of an event.
        type RuntimeEvent: From<Event<Self>> + IsType<<Self as frame_system::Config>::RuntimeEvent>;

        /// A sudo-able call.
        type SudoRuntimeCall: Parameter
            + UnfilteredDispatchable<RuntimeOrigin = Self::RuntimeOrigin>
            + GetDispatchInfo;

        /// Origin checking for council majority
        type CouncilOrigin: EnsureOrigin<Self::RuntimeOrigin>;

        // --- Currency type that will be used to place deposits on neurons
        type Currency: fungible::Balanced<Self::AccountId, Balance = u64>
            + fungible::Mutate<Self::AccountId>;

        type SenateMembers: crate::MemberManagement<Self::AccountId>;

        type TriumvirateInterface: crate::CollectiveInterface<Self::AccountId, Self::Hash, u32>;

        // =================================
        // ==== Initial Value Constants ====
        // =================================
        #[pallet::constant] // Initial currency issuance.
        type InitialIssuance: Get<u64>;
        #[pallet::constant] // Initial min allowed weights setting.
        type InitialMinAllowedWeights: Get<u16>;
        #[pallet::constant] // Initial Emission Ratio.
        type InitialEmissionValue: Get<u16>;
        #[pallet::constant] // Initial max weight limit.
        type InitialMaxWeightsLimit: Get<u16>;
        #[pallet::constant] // Tempo for each network.
        type InitialTempo: Get<u16>;
        #[pallet::constant] // Initial Difficulty.
        type InitialDifficulty: Get<u64>;
        #[pallet::constant] // Initial Max Difficulty.
        type InitialMaxDifficulty: Get<u64>;
        #[pallet::constant] // Initial Min Difficulty.
        type InitialMinDifficulty: Get<u64>;
        #[pallet::constant] // Initial RAO Recycled.
        type InitialRAORecycledForRegistration: Get<u64>;
        #[pallet::constant] // Initial Burn.
        type InitialBurn: Get<u64>;
        #[pallet::constant] // Initial Max Burn.
        type InitialMaxBurn: Get<u64>;
        #[pallet::constant] // Initial Min Burn.
        type InitialMinBurn: Get<u64>;
        #[pallet::constant] // Initial adjustment interval.
        type InitialAdjustmentInterval: Get<u16>;
        #[pallet::constant] // Initial bonds moving average.
        type InitialBondsMovingAverage: Get<u64>;
        #[pallet::constant] // Initial target registrations per interval.
        type InitialTargetRegistrationsPerInterval: Get<u16>;
        #[pallet::constant] // Rho constant.
        type InitialRho: Get<u16>;
        #[pallet::constant] // Kappa constant.
        type InitialKappa: Get<u16>;
        #[pallet::constant] // Max UID constant.
        type InitialMaxAllowedUids: Get<u16>;
        #[pallet::constant] // Initial validator context pruning length.
        type InitialValidatorPruneLen: Get<u64>;
        #[pallet::constant] // Initial scaling law power.
        type InitialScalingLawPower: Get<u16>;
        #[pallet::constant] // Immunity Period Constant.
        type InitialImmunityPeriod: Get<u16>;
        #[pallet::constant] // Activity constant.
        type InitialActivityCutoff: Get<u16>;
        #[pallet::constant] // Initial max registrations per block.
        type InitialMaxRegistrationsPerBlock: Get<u16>;
        #[pallet::constant] // Initial pruning score for each neuron.
        type InitialPruningScore: Get<u16>;
        #[pallet::constant] // Initial maximum allowed validators per network.
        type InitialMaxAllowedValidators: Get<u16>;
        #[pallet::constant] // Initial default delegation take.
        type InitialDefaultTake: Get<u16>;
        #[pallet::constant] // Initial minimum delegation take.
        type InitialMinTake: Get<u16>;
        #[pallet::constant] // Initial weights version key.
        type InitialWeightsVersionKey: Get<u64>;
        #[pallet::constant] // Initial serving rate limit.
        type InitialServingRateLimit: Get<u64>;
        #[pallet::constant] // Initial transaction rate limit.
        type InitialTxRateLimit: Get<u64>;
        #[pallet::constant] // Initial delegate take transaction rate limit.
        type InitialTxDelegateTakeRateLimit: Get<u64>;
        #[pallet::constant] // Initial percentage of total stake required to join senate.
        type InitialSenateRequiredStakePercentage: Get<u64>;
        #[pallet::constant] // Initial adjustment alpha on burn and pow.
        type InitialAdjustmentAlpha: Get<u64>;
        #[pallet::constant] // Initial network immunity period
        type InitialNetworkImmunityPeriod: Get<u64>;
        #[pallet::constant] // Initial minimum allowed network UIDs
        type InitialNetworkMinAllowedUids: Get<u16>;
        #[pallet::constant] // Initial network minimum burn cost
        type InitialNetworkMinLockCost: Get<u64>;
        #[pallet::constant] // Initial network subnet cut.
        type InitialSubnetOwnerCut: Get<u16>;
        #[pallet::constant] // Initial lock reduction interval.
        type InitialNetworkLockReductionInterval: Get<u64>;
        #[pallet::constant] // Initial max allowed subnets
        type InitialSubnetLimit: Get<u16>;
        #[pallet::constant] // Initial network creation rate limit
        type InitialNetworkRateLimit: Get<u64>;
        #[pallet::constant] // Initial target stakes per interval issuance.
        type InitialTargetStakesPerInterval: Get<u64>;
    }

    pub type AccountIdOf<T> = <T as frame_system::Config>::AccountId;

    // Senate requirements
    #[pallet::type_value]
    pub fn DefaultSenateRequiredStakePercentage<T: Config>() -> u64 {
        T::InitialSenateRequiredStakePercentage::get()
    }

    #[pallet::storage]
    pub(super) type SenateRequiredStakePercentage<T> =
        StorageValue<_, u64, ValueQuery, DefaultSenateRequiredStakePercentage<T>>;

    // ============================
    // ==== Staking + Accounts ====
    // ============================
    #[pallet::type_value]
    pub fn TotalSupply<T: Config>() -> u64 {
        21_000_000_000_000_000 // Rao => 21_000_000 Tao
    }
    #[pallet::type_value]
    pub fn DefaultDefaultTake<T: Config>() -> u16 {
        T::InitialDefaultTake::get()
    }
    #[pallet::type_value]
    pub fn DefaultMinTake<T: Config>() -> u16 {
        T::InitialMinTake::get()
    }
    #[pallet::type_value]
    pub fn DefaultAccountTake<T: Config>() -> u64 {
        0
    }
    #[pallet::type_value]
    pub fn DefaultStakesPerInterval<T: Config>() -> (u64, u64) {
        (0, 0)
    }
    #[pallet::type_value]
    pub fn DefaultBlockEmission<T: Config>() -> u64 {
        1_000_000_000
    }
    #[pallet::type_value]
    pub fn DefaultAllowsDelegation<T: Config>() -> bool {
        false
    }
    #[pallet::type_value]
    pub fn DefaultTotalIssuance<T: Config>() -> u64 {
        T::InitialIssuance::get()
    }
    #[pallet::type_value]
    pub fn DefaultAccount<T: Config>() -> T::AccountId {
        T::AccountId::decode(&mut TrailingZeroInput::zeroes())
            .expect("trailing zeroes always produce a valid account ID; qed")
    }
    #[pallet::type_value]
    pub fn DefaultTargetStakesPerInterval<T: Config>() -> u64 {
        T::InitialTargetStakesPerInterval::get()
    }
    #[pallet::type_value]
    pub fn DefaultStakeInterval<T: Config>() -> u64 {
        360
    }

    #[pallet::storage] // --- ITEM ( total_stake )
    pub type TotalStake<T> = StorageValue<_, u64, ValueQuery>;
    #[pallet::storage] // --- ITEM ( default_take )
    pub type MaxTake<T> = StorageValue<_, u16, ValueQuery, DefaultDefaultTake<T>>;
    #[pallet::storage] // --- ITEM ( min_take )
    pub type MinTake<T> = StorageValue<_, u16, ValueQuery, DefaultMinTake<T>>;
    #[pallet::storage] // --- ITEM ( global_block_emission )
    pub type BlockEmission<T> = StorageValue<_, u64, ValueQuery, DefaultBlockEmission<T>>;
    #[pallet::storage] // --- ITEM ( total_issuance )
    pub type TotalIssuance<T> = StorageValue<_, u64, ValueQuery, DefaultTotalIssuance<T>>;
    #[pallet::storage] // --- ITEM (target_stakes_per_interval)
    pub type TargetStakesPerInterval<T> =
        StorageValue<_, u64, ValueQuery, DefaultTargetStakesPerInterval<T>>;
    #[pallet::storage] // --- ITEM (default_stake_interval)
    pub type StakeInterval<T> = StorageValue<_, u64, ValueQuery, DefaultStakeInterval<T>>;
    #[pallet::storage] // --- MAP ( hot ) --> stake | Returns the total amount of stake under a hotkey.
    pub type TotalHotkeyStake<T: Config> =
        StorageMap<_, Identity, T::AccountId, u64, ValueQuery, DefaultAccountTake<T>>;
    #[pallet::storage] // --- MAP ( cold ) --> stake | Returns the total amount of stake under a coldkey.
    pub type TotalColdkeyStake<T: Config> =
        StorageMap<_, Identity, T::AccountId, u64, ValueQuery, DefaultAccountTake<T>>;
    #[pallet::storage]
    // --- MAP (hot, cold) --> stake | Returns a tuple (u64: stakes, u64: block_number)
    pub type TotalHotkeyColdkeyStakesThisInterval<T: Config> = StorageDoubleMap<
        _,
        Identity,
        T::AccountId,
        Identity,
        T::AccountId,
        (u64, u64),
        ValueQuery,
        DefaultStakesPerInterval<T>,
    >;
    #[pallet::storage] // --- MAP ( hot ) --> cold | Returns the controlling coldkey for a hotkey.
    pub type Owner<T: Config> =
        StorageMap<_, Blake2_128Concat, T::AccountId, T::AccountId, ValueQuery, DefaultAccount<T>>;
    #[pallet::storage] // --- MAP ( hot ) --> take | Returns the hotkey delegation take. And signals that this key is open for delegation.
    pub type Delegates<T: Config> =
        StorageMap<_, Blake2_128Concat, T::AccountId, u16, ValueQuery, DefaultDefaultTake<T>>;
    #[pallet::storage] // --- DMAP ( hot, cold ) --> stake | Returns the stake under a coldkey prefixed by hotkey.
    pub type Stake<T: Config> = StorageDoubleMap<
        _,
        Blake2_128Concat,
        T::AccountId,
        Identity,
        T::AccountId,
        u64,
        ValueQuery,
        DefaultAccountTake<T>,
    >;

    // =====================================
    // ==== Difficulty / Registrations =====
    // =====================================
    #[pallet::type_value]
    pub fn DefaultLastAdjustmentBlock<T: Config>() -> u64 {
        0
    }
    #[pallet::type_value]
    pub fn DefaultRegistrationsThisBlock<T: Config>() -> u16 {
        0
    }
    #[pallet::type_value]
    pub fn DefaultBurn<T: Config>() -> u64 {
        T::InitialBurn::get()
    }
    #[pallet::type_value]
    pub fn DefaultMinBurn<T: Config>() -> u64 {
        T::InitialMinBurn::get()
    }
    #[pallet::type_value]
    pub fn DefaultMaxBurn<T: Config>() -> u64 {
        T::InitialMaxBurn::get()
    }
    #[pallet::type_value]
    pub fn DefaultDifficulty<T: Config>() -> u64 {
        T::InitialDifficulty::get()
    }
    #[pallet::type_value]
    pub fn DefaultMinDifficulty<T: Config>() -> u64 {
        T::InitialMinDifficulty::get()
    }
    #[pallet::type_value]
    pub fn DefaultMaxDifficulty<T: Config>() -> u64 {
        T::InitialMaxDifficulty::get()
    }
    #[pallet::type_value]
    pub fn DefaultMaxRegistrationsPerBlock<T: Config>() -> u16 {
        T::InitialMaxRegistrationsPerBlock::get()
    }
    #[pallet::type_value]
    pub fn DefaultRAORecycledForRegistration<T: Config>() -> u64 {
        T::InitialRAORecycledForRegistration::get()
    }

    #[pallet::storage] // ---- StorageItem Global Used Work.
    pub type UsedWork<T: Config> = StorageMap<_, Identity, Vec<u8>, u64, ValueQuery>;
    #[pallet::storage] // --- MAP ( netuid ) --> Burn
    pub type Burn<T> = StorageMap<_, Identity, u16, u64, ValueQuery, DefaultBurn<T>>;
    #[pallet::storage] // --- MAP ( netuid ) --> Difficulty
    pub type Difficulty<T> = StorageMap<_, Identity, u16, u64, ValueQuery, DefaultDifficulty<T>>;
    #[pallet::storage] // --- MAP ( netuid ) --> MinBurn
    pub type MinBurn<T> = StorageMap<_, Identity, u16, u64, ValueQuery, DefaultMinBurn<T>>;
    #[pallet::storage] // --- MAP ( netuid ) --> MaxBurn
    pub type MaxBurn<T> = StorageMap<_, Identity, u16, u64, ValueQuery, DefaultMaxBurn<T>>;
    #[pallet::storage] // --- MAP ( netuid ) --> MinDifficulty
    pub type MinDifficulty<T> =
        StorageMap<_, Identity, u16, u64, ValueQuery, DefaultMinDifficulty<T>>;
    #[pallet::storage] // --- MAP ( netuid ) --> MaxDifficulty
    pub type MaxDifficulty<T> =
        StorageMap<_, Identity, u16, u64, ValueQuery, DefaultMaxDifficulty<T>>;
    #[pallet::storage] // --- MAP ( netuid ) -->  Block at last adjustment.
    pub type LastAdjustmentBlock<T> =
        StorageMap<_, Identity, u16, u64, ValueQuery, DefaultLastAdjustmentBlock<T>>;
    #[pallet::storage] // --- MAP ( netuid ) --> Registrations of this Block.
    pub type RegistrationsThisBlock<T> =
        StorageMap<_, Identity, u16, u16, ValueQuery, DefaultRegistrationsThisBlock<T>>;
    #[pallet::storage] // --- ITEM( global_max_registrations_per_block )
    pub type MaxRegistrationsPerBlock<T> =
        StorageMap<_, Identity, u16, u16, ValueQuery, DefaultMaxRegistrationsPerBlock<T>>;
    #[pallet::storage] // --- MAP ( netuid, global_RAO_recycled_for_registration )
    pub type RAORecycledForRegistration<T> =
        StorageMap<_, Identity, u16, u64, ValueQuery, DefaultRAORecycledForRegistration<T>>;

    // ==============================
    // ==== Subnetworks Storage =====
    // ==============================
    #[pallet::type_value]
    pub fn DefaultN<T: Config>() -> u16 {
        0
    }
    #[pallet::type_value]
    pub fn DefaultModality<T: Config>() -> u16 {
        0
    }
    #[pallet::type_value]
    pub fn DefaultHotkeys<T: Config>() -> Vec<u16> {
        vec![]
    }
    #[pallet::type_value]
    pub fn DefaultNeworksAdded<T: Config>() -> bool {
        false
    }
    #[pallet::type_value]
    pub fn DefaultIsNetworkMember<T: Config>() -> bool {
        false
    }
    #[pallet::type_value]
    pub fn DefaultRegistrationAllowed<T: Config>() -> bool {
        false
    }
    #[pallet::type_value]
    pub fn DefaultNetworkRegisteredAt<T: Config>() -> u64 {
        0
    }
    #[pallet::type_value]
    pub fn DefaultNetworkImmunityPeriod<T: Config>() -> u64 {
        T::InitialNetworkImmunityPeriod::get()
    }
    #[pallet::type_value]
    pub fn DefaultNetworkLastRegistered<T: Config>() -> u64 {
        0
    }
    #[pallet::type_value]
    pub fn DefaultNominatorMinRequiredStake<T: Config>() -> u64 {
        0
    }
    #[pallet::type_value]
    pub fn DefaultNetworkMinAllowedUids<T: Config>() -> u16 {
        T::InitialNetworkMinAllowedUids::get()
    }
    #[pallet::type_value]
    pub fn DefaultNetworkMinLockCost<T: Config>() -> u64 {
        T::InitialNetworkMinLockCost::get()
    }
    #[pallet::type_value]
    pub fn DefaultNetworkLockReductionInterval<T: Config>() -> u64 {
        T::InitialNetworkLockReductionInterval::get()
    }
    #[pallet::type_value]
    pub fn DefaultSubnetOwnerCut<T: Config>() -> u16 {
        T::InitialSubnetOwnerCut::get()
    }
    #[pallet::type_value]
    pub fn DefaultSubnetLimit<T: Config>() -> u16 {
        T::InitialSubnetLimit::get()
    }
    #[pallet::type_value]
    pub fn DefaultNetworkRateLimit<T: Config>() -> u64 {
        if cfg!(feature = "pow-faucet") {
            return 0;
        }

        T::InitialNetworkRateLimit::get()
    }

    #[pallet::storage] // --- ITEM( maximum_number_of_networks )
    pub type SubnetLimit<T> = StorageValue<_, u16, ValueQuery, DefaultSubnetLimit<T>>;
    #[pallet::storage] // --- ITEM( total_number_of_existing_networks )
    pub type TotalNetworks<T> = StorageValue<_, u16, ValueQuery>;
    #[pallet::storage] // --- MAP ( netuid ) --> subnetwork_n (Number of UIDs in the network).
    pub type SubnetworkN<T: Config> = StorageMap<_, Identity, u16, u16, ValueQuery, DefaultN<T>>;
    #[pallet::storage] // --- MAP ( netuid ) --> modality   TEXT: 0, IMAGE: 1, TENSOR: 2
    pub type NetworkModality<T> = StorageMap<_, Identity, u16, u16, ValueQuery, DefaultModality<T>>;
    #[pallet::storage] // --- MAP ( netuid ) --> network_is_added
    pub type NetworksAdded<T: Config> =
        StorageMap<_, Identity, u16, bool, ValueQuery, DefaultNeworksAdded<T>>;
    #[pallet::storage] // --- DMAP ( hotkey, netuid ) --> bool
    pub type IsNetworkMember<T: Config> = StorageDoubleMap<
        _,
        Blake2_128Concat,
        T::AccountId,
        Identity,
        u16,
        bool,
        ValueQuery,
        DefaultIsNetworkMember<T>,
    >;
    #[pallet::storage] // --- MAP ( netuid ) --> network_registration_allowed
    pub type NetworkRegistrationAllowed<T: Config> =
        StorageMap<_, Identity, u16, bool, ValueQuery, DefaultRegistrationAllowed<T>>;
    #[pallet::storage] // --- MAP ( netuid ) --> network_pow_allowed
    pub type NetworkPowRegistrationAllowed<T: Config> =
        StorageMap<_, Identity, u16, bool, ValueQuery, DefaultRegistrationAllowed<T>>;
    #[pallet::storage] // --- MAP ( netuid ) --> block_created
    pub type NetworkRegisteredAt<T: Config> =
        StorageMap<_, Identity, u16, u64, ValueQuery, DefaultNetworkRegisteredAt<T>>;
    #[pallet::storage] // ITEM( network_immunity_period )
    pub type NetworkImmunityPeriod<T> =
        StorageValue<_, u64, ValueQuery, DefaultNetworkImmunityPeriod<T>>;
    #[pallet::storage] // ITEM( network_last_registered_block )
    pub type NetworkLastRegistered<T> =
        StorageValue<_, u64, ValueQuery, DefaultNetworkLastRegistered<T>>;
    #[pallet::storage] // ITEM( network_min_allowed_uids )
    pub type NetworkMinAllowedUids<T> =
        StorageValue<_, u16, ValueQuery, DefaultNetworkMinAllowedUids<T>>;
    #[pallet::storage] // ITEM( min_network_lock_cost )
    pub type NetworkMinLockCost<T> = StorageValue<_, u64, ValueQuery, DefaultNetworkMinLockCost<T>>;
    #[pallet::storage] // ITEM( last_network_lock_cost )
    pub type NetworkLastLockCost<T> =
        StorageValue<_, u64, ValueQuery, DefaultNetworkMinLockCost<T>>;
    #[pallet::storage] // ITEM( network_lock_reduction_interval )
    pub type NetworkLockReductionInterval<T> =
        StorageValue<_, u64, ValueQuery, DefaultNetworkLockReductionInterval<T>>;
    #[pallet::storage] // ITEM( subnet_owner_cut )
    pub type SubnetOwnerCut<T> = StorageValue<_, u16, ValueQuery, DefaultSubnetOwnerCut<T>>;
    #[pallet::storage] // ITEM( network_rate_limit )
    pub type NetworkRateLimit<T> = StorageValue<_, u64, ValueQuery, DefaultNetworkRateLimit<T>>;
    #[pallet::storage] // ITEM( nominator_min_required_stake )
    pub type NominatorMinRequiredStake<T> =
        StorageValue<_, u64, ValueQuery, DefaultNominatorMinRequiredStake<T>>;

    // ==============================
    // ==== Subnetwork Features =====
    // ==============================
    #[pallet::type_value]
    pub fn DefaultEmissionValues<T: Config>() -> u64 {
        0
    }
    #[pallet::type_value]
    pub fn DefaultPendingEmission<T: Config>() -> u64 {
        0
    }
    #[pallet::type_value]
    pub fn DefaultBlocksSinceLastStep<T: Config>() -> u64 {
        0
    }
    #[pallet::type_value]
    pub fn DefaultLastMechanismStepBlock<T: Config>() -> u64 {
        0
    }
    #[pallet::type_value]
    pub fn DefaultSubnetOwner<T: Config>() -> T::AccountId {
        T::AccountId::decode(&mut sp_runtime::traits::TrailingZeroInput::zeroes())
            .expect("trailing zeroes always produce a valid account ID; qed")
    }
    #[pallet::type_value]
    pub fn DefaultSubnetLocked<T: Config>() -> u64 {
        0
    }
    #[pallet::type_value]
    pub fn DefaultTempo<T: Config>() -> u16 {
        T::InitialTempo::get()
    }

    #[pallet::storage] // --- MAP ( netuid ) --> tempo
    pub type Tempo<T> = StorageMap<_, Identity, u16, u16, ValueQuery, DefaultTempo<T>>;
    #[pallet::storage] // --- MAP ( netuid ) --> emission_values
    pub type EmissionValues<T> =
        StorageMap<_, Identity, u16, u64, ValueQuery, DefaultEmissionValues<T>>;
    #[pallet::storage] // --- MAP ( netuid ) --> pending_emission
    pub type PendingEmission<T> =
        StorageMap<_, Identity, u16, u64, ValueQuery, DefaultPendingEmission<T>>;
    #[pallet::storage] // --- MAP ( netuid ) --> blocks_since_last_step
    pub type BlocksSinceLastStep<T> =
        StorageMap<_, Identity, u16, u64, ValueQuery, DefaultBlocksSinceLastStep<T>>;
    #[pallet::storage] // --- MAP ( netuid ) --> last_mechanism_step_block
    pub type LastMechansimStepBlock<T> =
        StorageMap<_, Identity, u16, u64, ValueQuery, DefaultLastMechanismStepBlock<T>>;
    #[pallet::storage] // --- MAP ( netuid ) --> subnet_owner
    pub type SubnetOwner<T: Config> =
        StorageMap<_, Identity, u16, T::AccountId, ValueQuery, DefaultSubnetOwner<T>>;
    #[pallet::storage] // --- MAP ( netuid ) --> subnet_locked
    pub type SubnetLocked<T: Config> =
        StorageMap<_, Identity, u16, u64, ValueQuery, DefaultSubnetLocked<T>>;

    // =================================
    // ==== Axon / Promo Endpoints =====
    // =================================

    // --- Struct for Axon.
    pub type AxonInfoOf = AxonInfo;

    #[derive(Encode, Decode, Default, TypeInfo, Clone, PartialEq, Eq, Debug)]
    pub struct AxonInfo {
        pub block: u64,       // --- Axon serving block.
        pub version: u32,     // --- Axon version
        pub ip: u128,         // --- Axon u128 encoded ip address of type v6 or v4.
        pub port: u16,        // --- Axon u16 encoded port.
        pub ip_type: u8,      // --- Axon ip type, 4 for ipv4 and 6 for ipv6.
        pub protocol: u8,     // --- Axon protocol. TCP, UDP, other.
        pub placeholder1: u8, // --- Axon proto placeholder 1.
        pub placeholder2: u8, // --- Axon proto placeholder 2.
    }

    // --- Struct for Prometheus.
    pub type PrometheusInfoOf = PrometheusInfo;
    #[derive(Encode, Decode, Default, TypeInfo, Clone, PartialEq, Eq, Debug)]
    pub struct PrometheusInfo {
        pub block: u64,   // --- Prometheus serving block.
        pub version: u32, // --- Prometheus version.
        pub ip: u128,     // --- Prometheus u128 encoded ip address of type v6 or v4.
        pub port: u16,    // --- Prometheus u16 encoded port.
        pub ip_type: u8,  // --- Prometheus ip type, 4 for ipv4 and 6 for ipv6.
    }

    // Rate limiting
    #[pallet::type_value]
    pub fn DefaultTxRateLimit<T: Config>() -> u64 {
        T::InitialTxRateLimit::get()
    }
    #[pallet::type_value]
    pub fn DefaultTxDelegateTakeRateLimit<T: Config>() -> u64 {
        T::InitialTxDelegateTakeRateLimit::get()
    }
    #[pallet::type_value]
    pub fn DefaultLastTxBlock<T: Config>() -> u64 {
        0
    }

    #[pallet::storage] // --- ITEM ( tx_rate_limit )
    pub(super) type TxRateLimit<T> = StorageValue<_, u64, ValueQuery, DefaultTxRateLimit<T>>;
    #[pallet::storage] // --- ITEM ( tx_rate_limit )
    pub(super) type TxDelegateTakeRateLimit<T> =
        StorageValue<_, u64, ValueQuery, DefaultTxDelegateTakeRateLimit<T>>;
    #[pallet::storage] // --- MAP ( key ) --> last_block
    pub(super) type LastTxBlock<T: Config> =
        StorageMap<_, Identity, T::AccountId, u64, ValueQuery, DefaultLastTxBlock<T>>;
    #[pallet::storage] // --- MAP ( key ) --> last_block
    pub(super) type LastTxBlockDelegateTake<T: Config> =
        StorageMap<_, Identity, T::AccountId, u64, ValueQuery, DefaultLastTxBlock<T>>;

    #[pallet::type_value]
    pub fn DefaultServingRateLimit<T: Config>() -> u64 {
        T::InitialServingRateLimit::get()
    }

    #[pallet::storage] // --- MAP ( netuid ) --> serving_rate_limit
    pub type ServingRateLimit<T> =
        StorageMap<_, Identity, u16, u64, ValueQuery, DefaultServingRateLimit<T>>;
    #[pallet::storage] // --- MAP ( netuid, hotkey ) --> axon_info
    pub(super) type Axons<T: Config> =
        StorageDoubleMap<_, Identity, u16, Blake2_128Concat, T::AccountId, AxonInfoOf, OptionQuery>;
    #[pallet::storage] // --- MAP ( netuid, hotkey ) --> prometheus_info
    pub(super) type Prometheus<T: Config> = StorageDoubleMap<
        _,
        Identity,
        u16,
        Blake2_128Concat,
        T::AccountId,
        PrometheusInfoOf,
        OptionQuery,
    >;

    // =======================================
    // ==== Subnetwork Hyperparam storage ====
    // =======================================
    #[pallet::type_value]
    pub fn DefaultWeightsSetRateLimit<T: Config>() -> u64 {
        100
    }
    #[pallet::type_value]
    pub fn DefaultBlockAtRegistration<T: Config>() -> u64 {
        0
    }
    #[pallet::type_value]
    pub fn DefaultRho<T: Config>() -> u16 {
        T::InitialRho::get()
    }
    #[pallet::type_value]
    pub fn DefaultKappa<T: Config>() -> u16 {
        T::InitialKappa::get()
    }
    #[pallet::type_value]
    pub fn DefaultMaxAllowedUids<T: Config>() -> u16 {
        T::InitialMaxAllowedUids::get()
    }
    #[pallet::type_value]
    pub fn DefaultImmunityPeriod<T: Config>() -> u16 {
        T::InitialImmunityPeriod::get()
    }
    #[pallet::type_value]
    pub fn DefaultActivityCutoff<T: Config>() -> u16 {
        T::InitialActivityCutoff::get()
    }
    #[pallet::type_value]
    pub fn DefaultMaxWeightsLimit<T: Config>() -> u16 {
        T::InitialMaxWeightsLimit::get()
    }
    #[pallet::type_value]
    pub fn DefaultWeightsVersionKey<T: Config>() -> u64 {
        T::InitialWeightsVersionKey::get()
    }
    #[pallet::type_value]
    pub fn DefaultMinAllowedWeights<T: Config>() -> u16 {
        T::InitialMinAllowedWeights::get()
    }
    #[pallet::type_value]
    pub fn DefaultMaxAllowedValidators<T: Config>() -> u16 {
        T::InitialMaxAllowedValidators::get()
    }
    #[pallet::type_value]
    pub fn DefaultAdjustmentInterval<T: Config>() -> u16 {
        T::InitialAdjustmentInterval::get()
    }
    #[pallet::type_value]
    pub fn DefaultBondsMovingAverage<T: Config>() -> u64 {
        T::InitialBondsMovingAverage::get()
    }
    #[pallet::type_value]
    pub fn DefaultValidatorPruneLen<T: Config>() -> u64 {
        T::InitialValidatorPruneLen::get()
    }
    #[pallet::type_value]
    pub fn DefaultScalingLawPower<T: Config>() -> u16 {
        T::InitialScalingLawPower::get()
    }
    #[pallet::type_value]
    pub fn DefaultTargetRegistrationsPerInterval<T: Config>() -> u16 {
        T::InitialTargetRegistrationsPerInterval::get()
    }
    #[pallet::type_value]
    pub fn DefaultAdjustmentAlpha<T: Config>() -> u64 {
        T::InitialAdjustmentAlpha::get()
    }
    #[pallet::type_value]
    pub fn DefaultWeightsMinStake<T: Config>() -> u64 {
        0
    }

    #[pallet::storage] // ITEM( weights_min_stake )
    pub type WeightsMinStake<T> = StorageValue<_, u64, ValueQuery, DefaultWeightsMinStake<T>>;
    #[pallet::storage] // --- MAP ( netuid ) --> Rho
    pub type Rho<T> = StorageMap<_, Identity, u16, u16, ValueQuery, DefaultRho<T>>;
    #[pallet::storage] // --- MAP ( netuid ) --> Kappa
    pub type Kappa<T> = StorageMap<_, Identity, u16, u16, ValueQuery, DefaultKappa<T>>;
    #[pallet::storage] // --- MAP ( netuid ) --> uid, we use to record uids to prune at next epoch.
    pub type NeuronsToPruneAtNextEpoch<T: Config> = StorageMap<_, Identity, u16, u16, ValueQuery>;
    #[pallet::storage] // --- MAP ( netuid ) --> registrations_this_interval
    pub type RegistrationsThisInterval<T: Config> = StorageMap<_, Identity, u16, u16, ValueQuery>;
    #[pallet::storage] // --- MAP ( netuid ) --> pow_registrations_this_interval
    pub type POWRegistrationsThisInterval<T: Config> =
        StorageMap<_, Identity, u16, u16, ValueQuery>;
    #[pallet::storage] // --- MAP ( netuid ) --> burn_registrations_this_interval
    pub type BurnRegistrationsThisInterval<T: Config> =
        StorageMap<_, Identity, u16, u16, ValueQuery>;
    #[pallet::storage] // --- MAP ( netuid ) --> max_allowed_uids
    pub type MaxAllowedUids<T> =
        StorageMap<_, Identity, u16, u16, ValueQuery, DefaultMaxAllowedUids<T>>;
    #[pallet::storage] // --- MAP ( netuid ) --> immunity_period
    pub type ImmunityPeriod<T> =
        StorageMap<_, Identity, u16, u16, ValueQuery, DefaultImmunityPeriod<T>>;
    #[pallet::storage] // --- MAP ( netuid ) --> activity_cutoff
    pub type ActivityCutoff<T> =
        StorageMap<_, Identity, u16, u16, ValueQuery, DefaultActivityCutoff<T>>;
    #[pallet::storage] // --- MAP ( netuid ) --> max_weight_limit
    pub type MaxWeightsLimit<T> =
        StorageMap<_, Identity, u16, u16, ValueQuery, DefaultMaxWeightsLimit<T>>;
    #[pallet::storage] // --- MAP ( netuid ) --> weights_version_key
    pub type WeightsVersionKey<T> =
        StorageMap<_, Identity, u16, u64, ValueQuery, DefaultWeightsVersionKey<T>>;
    #[pallet::storage] // --- MAP ( netuid ) --> min_allowed_weights
    pub type MinAllowedWeights<T> =
        StorageMap<_, Identity, u16, u16, ValueQuery, DefaultMinAllowedWeights<T>>;
    #[pallet::storage] // --- MAP ( netuid ) --> max_allowed_validators
    pub type MaxAllowedValidators<T> =
        StorageMap<_, Identity, u16, u16, ValueQuery, DefaultMaxAllowedValidators<T>>;
    #[pallet::storage] // --- MAP ( netuid ) --> adjustment_interval
    pub type AdjustmentInterval<T> =
        StorageMap<_, Identity, u16, u16, ValueQuery, DefaultAdjustmentInterval<T>>;
    #[pallet::storage] // --- MAP ( netuid ) --> bonds_moving_average
    pub type BondsMovingAverage<T> =
        StorageMap<_, Identity, u16, u64, ValueQuery, DefaultBondsMovingAverage<T>>;
    #[pallet::storage] // --- MAP ( netuid ) --> weights_set_rate_limit
    pub type WeightsSetRateLimit<T> =
        StorageMap<_, Identity, u16, u64, ValueQuery, DefaultWeightsSetRateLimit<T>>;
    #[pallet::storage] // --- MAP ( netuid ) --> validator_prune_len
    pub type ValidatorPruneLen<T> =
        StorageMap<_, Identity, u16, u64, ValueQuery, DefaultValidatorPruneLen<T>>;
    #[pallet::storage] // --- MAP ( netuid ) --> scaling_law_power
    pub type ScalingLawPower<T> =
        StorageMap<_, Identity, u16, u16, ValueQuery, DefaultScalingLawPower<T>>;
    #[pallet::storage] // --- MAP ( netuid ) --> target_registrations_this_interval
    pub type TargetRegistrationsPerInterval<T> =
        StorageMap<_, Identity, u16, u16, ValueQuery, DefaultTargetRegistrationsPerInterval<T>>;
    #[pallet::storage] // --- DMAP ( netuid, uid ) --> block_at_registration
    pub type BlockAtRegistration<T: Config> = StorageDoubleMap<
        _,
        Identity,
        u16,
        Identity,
        u16,
        u64,
        ValueQuery,
        DefaultBlockAtRegistration<T>,
    >;
    #[pallet::storage] // --- DMAP ( netuid ) --> adjustment_alpha
    pub type AdjustmentAlpha<T: Config> =
        StorageMap<_, Identity, u16, u64, ValueQuery, DefaultAdjustmentAlpha<T>>;

    // =======================================
    // ==== Subnetwork Consensus Storage  ====
    // =======================================
    #[pallet::type_value]
    pub fn EmptyU16Vec<T: Config>() -> Vec<u16> {
        vec![]
    }
    #[pallet::type_value]
    pub fn EmptyU64Vec<T: Config>() -> Vec<u64> {
        vec![]
    }
    #[pallet::type_value]
    pub fn EmptyBoolVec<T: Config>() -> Vec<bool> {
        vec![]
    }
    #[pallet::type_value]
    pub fn DefaultBonds<T: Config>() -> Vec<(u16, u16)> {
        vec![]
    }
    #[pallet::type_value]
    pub fn DefaultWeights<T: Config>() -> Vec<(u16, u16)> {
        vec![]
    }
    #[pallet::type_value]
    pub fn DefaultKey<T: Config>() -> T::AccountId {
        T::AccountId::decode(&mut sp_runtime::traits::TrailingZeroInput::zeroes())
            .expect("trailing zeroes always produce a valid account ID; qed")
    }

    #[pallet::storage] // --- DMAP ( netuid, hotkey ) --> uid
    pub(super) type Uids<T: Config> =
        StorageDoubleMap<_, Identity, u16, Blake2_128Concat, T::AccountId, u16, OptionQuery>;
    #[pallet::storage] // --- DMAP ( netuid, uid ) --> hotkey
    pub(super) type Keys<T: Config> =
        StorageDoubleMap<_, Identity, u16, Identity, u16, T::AccountId, ValueQuery, DefaultKey<T>>;
    #[pallet::storage] // --- DMAP ( netuid ) --> (hotkey, se, ve)
    pub(super) type LoadedEmission<T: Config> =
        StorageMap<_, Identity, u16, Vec<(T::AccountId, u64, u64)>, OptionQuery>;

    #[pallet::storage] // --- DMAP ( netuid ) --> active
    pub(super) type Active<T: Config> =
        StorageMap<_, Identity, u16, Vec<bool>, ValueQuery, EmptyBoolVec<T>>;
    #[pallet::storage] // --- DMAP ( netuid ) --> rank
    pub(super) type Rank<T: Config> =
        StorageMap<_, Identity, u16, Vec<u16>, ValueQuery, EmptyU16Vec<T>>;
    #[pallet::storage] // --- DMAP ( netuid ) --> trust
    pub(super) type Trust<T: Config> =
        StorageMap<_, Identity, u16, Vec<u16>, ValueQuery, EmptyU16Vec<T>>;
    #[pallet::storage] // --- DMAP ( netuid ) --> consensus
    pub(super) type Consensus<T: Config> =
        StorageMap<_, Identity, u16, Vec<u16>, ValueQuery, EmptyU16Vec<T>>;
    #[pallet::storage] // --- DMAP ( netuid ) --> incentive
    pub(super) type Incentive<T: Config> =
        StorageMap<_, Identity, u16, Vec<u16>, ValueQuery, EmptyU16Vec<T>>;
    #[pallet::storage] // --- DMAP ( netuid ) --> dividends
    pub(super) type Dividends<T: Config> =
        StorageMap<_, Identity, u16, Vec<u16>, ValueQuery, EmptyU16Vec<T>>;
    #[pallet::storage] // --- DMAP ( netuid ) --> emission
    pub(super) type Emission<T: Config> =
        StorageMap<_, Identity, u16, Vec<u64>, ValueQuery, EmptyU64Vec<T>>;
    #[pallet::storage] // --- DMAP ( netuid ) --> last_update
    pub(super) type LastUpdate<T: Config> =
        StorageMap<_, Identity, u16, Vec<u64>, ValueQuery, EmptyU64Vec<T>>;
    #[pallet::storage] // --- DMAP ( netuid ) --> validator_trust
    pub(super) type ValidatorTrust<T: Config> =
        StorageMap<_, Identity, u16, Vec<u16>, ValueQuery, EmptyU16Vec<T>>;
    #[pallet::storage] // --- DMAP ( netuid ) --> pruning_scores
    pub(super) type PruningScores<T: Config> =
        StorageMap<_, Identity, u16, Vec<u16>, ValueQuery, EmptyU16Vec<T>>;
    #[pallet::storage] // --- DMAP ( netuid ) --> validator_permit
    pub(super) type ValidatorPermit<T: Config> =
        StorageMap<_, Identity, u16, Vec<bool>, ValueQuery, EmptyBoolVec<T>>;

    #[pallet::storage] // --- DMAP ( netuid, uid ) --> weights
    pub(super) type Weights<T: Config> = StorageDoubleMap<
        _,
        Identity,
        u16,
        Identity,
        u16,
        Vec<(u16, u16)>,
        ValueQuery,
        DefaultWeights<T>,
    >;
    #[pallet::storage] // --- DMAP ( netuid, uid ) --> bonds
    pub(super) type Bonds<T: Config> = StorageDoubleMap<
        _,
        Identity,
        u16,
        Identity,
        u16,
        Vec<(u16, u16)>,
        ValueQuery,
        DefaultBonds<T>,
    >;

    // Pallets use events to inform users when important changes are made.
    // https://docs.substrate.io/main-docs/build/events-errors/
    #[pallet::event]
    #[pallet::generate_deposit(pub(super) fn deposit_event)]
    pub enum Event<T: Config> {
        // Event documentation should end with an array that provides descriptive names for event
        // parameters. [something, who]
        NetworkAdded(u16, u16), // --- Event created when a new network is added.
        NetworkRemoved(u16),    // --- Event created when a network is removed.
        StakeAdded(T::AccountId, u64), // --- Event created when stake has been transferred from the a coldkey account onto the hotkey staking account.
        StakeRemoved(T::AccountId, u64), // --- Event created when stake has been removed from the hotkey staking account onto the coldkey account.
        WeightsSet(u16, u16), // ---- Event created when a caller successfully sets their weights on a subnetwork.
        NeuronRegistered(u16, u16, T::AccountId), // --- Event created when a new neuron account has been registered to the chain.
        BulkNeuronsRegistered(u16, u16), // --- Event created when multiple uids have been concurrently registered.
        BulkBalancesSet(u16, u16),       // --- FIXME: Not used yet
        MaxAllowedUidsSet(u16, u16), // --- Event created when max allowed uids has been set for a subnetwork.
        MaxWeightLimitSet(u16, u16), // --- Event created when the max weight limit has been set for a subnetwork.
        DifficultySet(u16, u64), // --- Event created when the difficulty has been set for a subnet.
        AdjustmentIntervalSet(u16, u16), // --- Event created when the adjustment interval is set for a subnet.
        RegistrationPerIntervalSet(u16, u16), // --- Event created when registration per interval is set for a subnet.
        MaxRegistrationsPerBlockSet(u16, u16), // --- Event created when we set max registrations per block.
        ActivityCutoffSet(u16, u16), // --- Event created when an activity cutoff is set for a subnet.
        RhoSet(u16, u16),            // --- Event created when Rho value is set.
        KappaSet(u16, u16),          // --- Event created when Kappa is set for a subnet.
        MinAllowedWeightSet(u16, u16), // --- Event created when minimum allowed weight is set for a subnet.
        ValidatorPruneLenSet(u16, u64), // --- Event created when the validator pruning length has been set.
        ScalingLawPowerSet(u16, u16), // --- Event created when the scaling law power has been set for a subnet.
        WeightsSetRateLimitSet(u16, u64), // --- Event created when weights set rate limit has been set for a subnet.
        ImmunityPeriodSet(u16, u16), // --- Event created when immunity period is set for a subnet.
        BondsMovingAverageSet(u16, u64), // --- Event created when bonds moving average is set for a subnet.
        MaxAllowedValidatorsSet(u16, u16), // --- Event created when setting the max number of allowed validators on a subnet.
        AxonServed(u16, T::AccountId), // --- Event created when the axon server information is added to the network.
        PrometheusServed(u16, T::AccountId), // --- Event created when the prometheus server information is added to the network.
        EmissionValuesSet(), // --- Event created when emission ratios for all networks is set.
        DelegateAdded(T::AccountId, T::AccountId, u16), // --- Event created to signal that a hotkey has become a delegate.
        DefaultTakeSet(u16), // --- Event created when the default take is set.
        WeightsVersionKeySet(u16, u64), // --- Event created when weights version key is set for a network.
        MinDifficultySet(u16, u64), // --- Event created when setting min difficulty on a network.
        MaxDifficultySet(u16, u64), // --- Event created when setting max difficulty on a network.
        ServingRateLimitSet(u16, u64), // --- Event created when setting the prometheus serving rate limit.
        BurnSet(u16, u64),             // --- Event created when setting burn on a network.
        MaxBurnSet(u16, u64),          // --- Event created when setting max burn on a network.
        MinBurnSet(u16, u64),          // --- Event created when setting min burn on a network.
        TxRateLimitSet(u64),           // --- Event created when setting the transaction rate limit.
        TxDelegateTakeRateLimitSet(u64), // --- Event created when setting the delegate take transaction rate limit.
        Sudid(DispatchResult),           // --- Event created when a sudo call is done.
        RegistrationAllowed(u16, bool), // --- Event created when registration is allowed/disallowed for a subnet.
        PowRegistrationAllowed(u16, bool), // --- Event created when POW registration is allowed/disallowed for a subnet.
        TempoSet(u16, u16),                // --- Event created when setting tempo on a network
        RAORecycledForRegistrationSet(u16, u64), // Event created when setting the RAO recycled for registration.
        WeightsMinStake(u64), // --- Event created when min stake is set for validators to set weights.
        SenateRequiredStakePercentSet(u64), // Event created when setting the minimum required stake amount for senate registration.
        AdjustmentAlphaSet(u16, u64), // Event created when setting the adjustment alpha on a subnet.
        Faucet(T::AccountId, u64),    // Event created when the faucet it called on the test net.
        SubnetOwnerCutSet(u16),       // Event created when the subnet owner cut is set.
        NetworkRateLimitSet(u64),     // Event created when the network creation rate limit is set.
        NetworkImmunityPeriodSet(u64), // Event created when the network immunity period is set.
        NetworkMinLockCostSet(u64),   // Event created when the network minimum locking cost is set.
        SubnetLimitSet(u16),          // Event created when the maximum number of subnets is set
        NetworkLockCostReductionIntervalSet(u64), // Event created when the lock cost reduction is set
        TakeDecreased(T::AccountId, T::AccountId, u16), // Event created when the take for a delegate is decreased.
        TakeIncreased(T::AccountId, T::AccountId, u16), // Event created when the take for a delegate is increased.
        HotkeySwapped {
            coldkey: T::AccountId,
            old_hotkey: T::AccountId,
            new_hotkey: T::AccountId,
        }, // Event created when a hotkey is swapped
        MaxDelegateTakeSet(u16), // Event emitted when maximum delegate take is set by sudo/admin transaction
        MinDelegateTakeSet(u16), // Event emitted when minimum delegate take is set by sudo/admin transaction
    }

    // Errors inform users that something went wrong.
    #[pallet::error]
    pub enum Error<T> {
        /// the network does not exist.
        NetworkDoesNotExist,
        /// the network already exists.
        NetworkExist,
        /// an invalid modality attempted on serve.
        InvalidModality,
        /// the user tries to serve an axon which is not of type 4 (IPv4) or 6 (IPv6).
        InvalidIpType,
        /// an invalid IP address is passed to the serve function.
        InvalidIpAddress,
        /// an invalid port is passed to the serve function.
        InvalidPort,
        /// the caller requests setting or removing data from a neuron which does not exist in the active set.
        NotRegistered,
        /// stake, unstake or subscribe request is made by a coldkey which is not associated with the hotkey account.
        NonAssociatedColdKey,
        /// the caller requests removing more stake than there exists in the staking account. See: fn remove_stake.
        NotEnoughStaketoWithdraw,
        /// the caller requests to set weights but has less than WeightsMinStake
        NotEnoughStakeToSetWeights,
        /// the caller requests adding more stake than there exists in the cold key account. See: fn add_stake
        NotEnoughBalanceToStake,
        /// the caller tries to add stake, but for some reason the requested amount could not be withdrawn from the coldkey account.
        BalanceWithdrawalError,
        /// the caller attempts to set non-self weights without being a permitted validator.
        NoValidatorPermit,
        /// the caller attempts to set the weight keys and values but these vectors have different size.
        WeightVecNotEqualSize,
        /// the caller attempts to set weights with duplicate uids in the weight matrix.
        DuplicateUids,
        /// the caller attempts to set weight to at least one uid that does not exist in the metagraph.
        InvalidUid,
        /// the dispatch attempts to set weights on chain with fewer elements than are allowed.
        NotSettingEnoughWeights,
        /// registrations this block exceeds allowed number.
        TooManyRegistrationsThisBlock,
        /// the caller requests registering a neuron which already exists in the active set.
        AlreadyRegistered,
        /// the supplied pow hash block is in the future or negative.
        InvalidWorkBlock,
        /// the supplied pow hash block does not meet the network difficulty.
        InvalidDifficulty,
        /// the supplied pow hash seal does not match the supplied work.
        InvalidSeal,
        /// the value is invalid for MaxAllowedUids.
        MaxAllowedUIdsNotAllowed,
        /// the dispatch attempts to convert between a u64 and T::balance but the call fails.
        CouldNotConvertToBalance,
        /// the dispatch attempts to convert from a T::Balance to a u64 but the call fails.
        CouldNotConvertToU64,
        /// the caller requests adding stake for a hotkey to the total stake which already added.
        StakeAlreadyAdded,
        /// the dispatch attempts to set weights on chain with where any normalized weight is more than MaxWeightLimit.
        MaxWeightExceeded,
        /// the caller attempts to set a storage value outside of its allowed range.
        StorageValueOutOfRange,
        /// tempo has not set.
        TempoHasNotSet,
        /// tempo is not valid.
        InvalidTempo,
        /// number or received emission rates does not match number of networks.
        EmissionValuesDoesNotMatchNetworks,
        /// emission ratios are not valid (did not sum up to 10^9).
        InvalidEmissionValues,
        /// the hotkey attempts to become delegate when they are already.
        AlreadyDelegate,
        /// the hotkey attempts to set weights twice within net_tempo/2 blocks.
        SettingWeightsTooFast,
        /// a validator attempts to set weights from a validator with incorrect code base key.
        IncorrectNetworkVersionKey,
        /// an axon or prometheus serving exceeds the rate limit for a registered neuron.
        ServingRateLimitExceeded,
        /// an error occurs while setting a balance.
        BalanceSetError,
        /// number of accounts going to be registered exceeds MaxAllowedUids for the network.
        MaxAllowedUidsExceeded,
        /// the caller attempts to set weights with more uids than allowed.
        TooManyUids,
        /// a transactor exceeds the rate limit for transactions.
        TxRateLimitExceeded,
        /// a transactor exceeds the rate limit for stakes.
        StakeRateLimitExceeded,
        /// a transactor exceeds the rate limit for unstakes.
        UnstakeRateLimitExceeded,
        /// registration is disabled
        RegistrationDisabled,
        /// registration attempt exceeds allowed in interval
        TooManyRegistrationsThisInterval,
        /// a function is only available for benchmarking
        BenchmarkingOnly,
        /// the hotkey passed is not the origin,
        HotkeyOriginMismatch,
        /// attempting to do something to a senate member that is limited
        SenateMember,
        /// a hotkey attempts to do something only senate members can do
        NotSenateMember,
        /// a hotkey attempts to join the senate while already being a member
        AlreadySenateMember,
        /// a hotkey attempts to join the senate without enough stake
        BelowStakeThreshold,
        /// a hotkey attempts to join the senate without being a delegate first
        NotDelegate,
        /// an incorrect amount of Netuids are passed as input
        IncorrectNetuidsLength,
        /// the faucet is disabled
        FaucetDisabled,
        /// not subnet owner
        NotSubnetOwner,
        /// operation not permitted on root subnet
        OperationNotPermittedOnRootSubnet,
        /// a hotkey attempts to join the root subnet with too little stake
        StakeTooLowForRoot,
        /// all subnets are in the immunity period
        AllNetworksInImmunity,
        /// not enough balance
        NotEnoughBalance,
<<<<<<< HEAD
        /// no neuron id is available
        NoNeuronIdAvailable,
        /// a stake would be below the minimum threshold for nominator validations
=======
        NotRootSubnet,
        IsRoot,
        NoNeuronIdAvailable, // -- Thrown when no neuron id is available
        /// Thrown a stake would be below the minimum threshold for nominator validations
>>>>>>> 60f52d30
        NomStakeBelowMinimumThreshold,
        InvalidTake, // --- Thrown when delegate take is being set out of bounds
    }

    // ==================
    // ==== Genesis =====
    // ==================

    #[pallet::genesis_config]
    pub struct GenesisConfig<T: Config> {
        pub stakes: Vec<(T::AccountId, Vec<(T::AccountId, (u64, u16))>)>,
        pub balances_issuance: u64,
    }

    impl<T: Config> Default for GenesisConfig<T> {
        fn default() -> Self {
            Self {
                stakes: Default::default(),
                balances_issuance: 0,
            }
        }
    }

    #[pallet::genesis_build]
    impl<T: Config> BuildGenesisConfig for GenesisConfig<T> {
        fn build(&self) {
            // Set initial total issuance from balances
            TotalIssuance::<T>::put(self.balances_issuance);

            // Subnet config values
            let netuid: u16 = 3;
            let tempo = 99;
            let max_uids = 4096;

            // The functions for initializing new networks/setting defaults cannot be run directly from genesis functions like extrinsics would
            // --- Set this network uid to alive.
            NetworksAdded::<T>::insert(netuid, true);

            // --- Fill tempo memory item.
            Tempo::<T>::insert(netuid, tempo);

            // --- Fill modality item.
            // Only modality 0 exists (text)
            NetworkModality::<T>::insert(netuid, 0);

            // Make network parameters explicit.
            if !Tempo::<T>::contains_key(netuid) {
                Tempo::<T>::insert(netuid, Tempo::<T>::get(netuid));
            }
            if !Kappa::<T>::contains_key(netuid) {
                Kappa::<T>::insert(netuid, Kappa::<T>::get(netuid));
            }
            if !Difficulty::<T>::contains_key(netuid) {
                Difficulty::<T>::insert(netuid, Difficulty::<T>::get(netuid));
            }
            if !MaxAllowedUids::<T>::contains_key(netuid) {
                MaxAllowedUids::<T>::insert(netuid, MaxAllowedUids::<T>::get(netuid));
            }
            if !ImmunityPeriod::<T>::contains_key(netuid) {
                ImmunityPeriod::<T>::insert(netuid, ImmunityPeriod::<T>::get(netuid));
            }
            if !ActivityCutoff::<T>::contains_key(netuid) {
                ActivityCutoff::<T>::insert(netuid, ActivityCutoff::<T>::get(netuid));
            }
            if !EmissionValues::<T>::contains_key(netuid) {
                EmissionValues::<T>::insert(netuid, EmissionValues::<T>::get(netuid));
            }
            if !MaxWeightsLimit::<T>::contains_key(netuid) {
                MaxWeightsLimit::<T>::insert(netuid, MaxWeightsLimit::<T>::get(netuid));
            }
            if !MinAllowedWeights::<T>::contains_key(netuid) {
                MinAllowedWeights::<T>::insert(netuid, MinAllowedWeights::<T>::get(netuid));
            }
            if !RegistrationsThisInterval::<T>::contains_key(netuid) {
                RegistrationsThisInterval::<T>::insert(
                    netuid,
                    RegistrationsThisInterval::<T>::get(netuid),
                );
            }
            if !POWRegistrationsThisInterval::<T>::contains_key(netuid) {
                POWRegistrationsThisInterval::<T>::insert(
                    netuid,
                    POWRegistrationsThisInterval::<T>::get(netuid),
                );
            }
            if !BurnRegistrationsThisInterval::<T>::contains_key(netuid) {
                BurnRegistrationsThisInterval::<T>::insert(
                    netuid,
                    BurnRegistrationsThisInterval::<T>::get(netuid),
                );
            }

            // Set max allowed uids
            MaxAllowedUids::<T>::insert(netuid, max_uids);

            let mut next_uid = 0;

            for (coldkey, hotkeys) in self.stakes.iter() {
                for (hotkey, stake_uid) in hotkeys.iter() {
                    let (stake, uid) = stake_uid;

                    // Expand Yuma Consensus with new position.
                    Rank::<T>::mutate(netuid, |v| v.push(0));
                    Trust::<T>::mutate(netuid, |v| v.push(0));
                    Active::<T>::mutate(netuid, |v| v.push(true));
                    Emission::<T>::mutate(netuid, |v| v.push(0));
                    Consensus::<T>::mutate(netuid, |v| v.push(0));
                    Incentive::<T>::mutate(netuid, |v| v.push(0));
                    Dividends::<T>::mutate(netuid, |v| v.push(0));
                    LastUpdate::<T>::mutate(netuid, |v| v.push(0));
                    PruningScores::<T>::mutate(netuid, |v| v.push(0));
                    ValidatorTrust::<T>::mutate(netuid, |v| v.push(0));
                    ValidatorPermit::<T>::mutate(netuid, |v| v.push(false));

                    // Insert account information.
                    Keys::<T>::insert(netuid, uid, hotkey.clone()); // Make hotkey - uid association.
                    Uids::<T>::insert(netuid, hotkey.clone(), uid); // Make uid - hotkey association.
                    BlockAtRegistration::<T>::insert(netuid, uid, 0); // Fill block at registration.
                    IsNetworkMember::<T>::insert(hotkey.clone(), netuid, true); // Fill network is member.

                    // Fill stake information.
                    Owner::<T>::insert(hotkey.clone(), coldkey.clone());

                    TotalHotkeyStake::<T>::insert(hotkey.clone(), stake);
                    TotalColdkeyStake::<T>::insert(
                        coldkey.clone(),
                        TotalColdkeyStake::<T>::get(coldkey).saturating_add(*stake),
                    );

                    // Update total issuance value
                    TotalIssuance::<T>::put(TotalIssuance::<T>::get().saturating_add(*stake));

                    Stake::<T>::insert(hotkey.clone(), coldkey.clone(), stake);

                    next_uid += 1;
                }
            }

            // Set correct length for Subnet neurons
            SubnetworkN::<T>::insert(netuid, next_uid);

            // --- Increase total network count.
            TotalNetworks::<T>::mutate(|n| *n += 1);

            // Get the root network uid.
            let root_netuid: u16 = 0;

            // Set the root network as added.
            NetworksAdded::<T>::insert(root_netuid, true);

            // Increment the number of total networks.
            TotalNetworks::<T>::mutate(|n| *n += 1);

            // Set the number of validators to 1.
            SubnetworkN::<T>::insert(root_netuid, 0);

            // Set the maximum number to the number of senate members.
            MaxAllowedUids::<T>::insert(root_netuid, 64u16);

            // Set the maximum number to the number of validators to all members.
            MaxAllowedValidators::<T>::insert(root_netuid, 64u16);

            // Set the min allowed weights to zero, no weights restrictions.
            MinAllowedWeights::<T>::insert(root_netuid, 0);

            // Set the max weight limit to infitiy, no weight restrictions.
            MaxWeightsLimit::<T>::insert(root_netuid, u16::MAX);

            // Add default root tempo.
            Tempo::<T>::insert(root_netuid, 100);

            // Set the root network as open.
            NetworkRegistrationAllowed::<T>::insert(root_netuid, true);

            // Set target registrations for validators as 1 per block.
            TargetRegistrationsPerInterval::<T>::insert(root_netuid, 1);
        }
    }

    // ================
    // ==== Hooks =====
    // ================

    #[pallet::hooks]
    impl<T: Config> Hooks<BlockNumberFor<T>> for Pallet<T> {
        // ---- Called on the initialization of this pallet. (the order of on_finalize calls is determined in the runtime)
        //
        // # Args:
        // 	* 'n': (BlockNumberFor<T>):
        // 		- The number of the block we are initializing.
        fn on_initialize(_block_number: BlockNumberFor<T>) -> Weight {
            let block_step_result = Self::block_step();
            match block_step_result {
                Ok(_) => {
                    // --- If the block step was successful, return the weight.
                    log::info!("Successfully ran block step.");
                    Weight::from_parts(110_634_229_000_u64, 0)
                        .saturating_add(T::DbWeight::get().reads(8304_u64))
                        .saturating_add(T::DbWeight::get().writes(110_u64))
                }
                Err(e) => {
                    // --- If the block step was unsuccessful, return the weight anyway.
                    log::error!("Error while stepping block: {:?}", e);
                    Weight::from_parts(110_634_229_000_u64, 0)
                        .saturating_add(T::DbWeight::get().reads(8304_u64))
                        .saturating_add(T::DbWeight::get().writes(110_u64))
                }
            }
        }

        fn on_runtime_upgrade() -> frame_support::weights::Weight {
            // --- Migrate storage
            use crate::migration;
            let mut weight = frame_support::weights::Weight::from_parts(0, 0);

            // Hex encoded foundation coldkey
            let hex = hex_literal::hex![
                "feabaafee293d3b76dae304e2f9d885f77d2b17adab9e17e921b321eccd61c77"
            ];
            weight = weight
                // Initializes storage version (to 1)
                .saturating_add(migration::migrate_to_v1_separate_emission::<T>())
                // Storage version v1 -> v2
                .saturating_add(migration::migrate_to_v2_fixed_total_stake::<T>())
                // Doesn't check storage version. TODO: Remove after upgrade
                .saturating_add(migration::migrate_create_root_network::<T>())
                // Storage version v2 -> v3
                .saturating_add(migration::migrate_transfer_ownership_to_foundation::<T>(
                    hex,
                ))
                // Storage version v3 -> v4
                .saturating_add(migration::migrate_delete_subnet_21::<T>())
                // Storage version v4 -> v5
                .saturating_add(migration::migrate_delete_subnet_3::<T>())
                // Doesn't check storage version. TODO: Remove after upgrade
                .saturating_add(migration::migration5_total_issuance::<T>(false));

            weight
        }
    }

    // Dispatchable functions allow users to interact with the pallet and invoke state changes.
    // These functions materialize as "extrinsics", which are often compared to transactions.
    // Dispatchable functions must be annotated with a weight and must return a DispatchResult.
    #[pallet::call]
    impl<T: Config> Pallet<T> {
        // --- Sets the caller weights for the incentive mechanism. The call can be
        // made from the hotkey account so is potentially insecure, however, the damage
        // of changing weights is minimal if caught early. This function includes all the
        // checks that the passed weights meet the requirements. Stored as u16s they represent
        // rational values in the range [0,1] which sum to 1 and can be interpreted as
        // probabilities. The specific weights determine how inflation propagates outward
        // from this peer.
        //
        // Note: The 16 bit integers weights should represent 1.0 as the max u16.
        // However, the function normalizes all integers to u16_max anyway. This means that if the sum of all
        // elements is larger or smaller than the amount of elements * u16_max, all elements
        // will be corrected for this deviation.
        //
        // # Args:
        // 	* `origin`: (<T as frame_system::Config>Origin):
        // 		- The caller, a hotkey who wishes to set their weights.
        //
        // 	* `netuid` (u16):
        // 		- The network uid we are setting these weights on.
        //
        // 	* `dests` (Vec<u16>):
        // 		- The edge endpoint for the weight, i.e. j for w_ij.
        //
        // 	* 'weights' (Vec<u16>):
        // 		- The u16 integer encoded weights. Interpreted as rational
        // 		values in the range [0,1]. They must sum to in32::MAX.
        //
        // 	* 'version_key' ( u64 ):
        // 		- The network version key to check if the validator is up to date.
        //
        // # Event:
        // 	* WeightsSet;
        // 		- On successfully setting the weights on chain.
        //
        // # Raises:
        // 	* 'NetworkDoesNotExist':
        // 		- Attempting to set weights on a non-existent network.
        //
        // 	* 'NotRegistered':
        // 		- Attempting to set weights from a non registered account.
        //
        // 	* 'WeightVecNotEqualSize':
        // 		- Attempting to set weights with uids not of same length.
        //
        // 	* 'DuplicateUids':
        // 		- Attempting to set weights with duplicate uids.
        //
        //     * 'TooManyUids':
        // 		- Attempting to set weights above the max allowed uids.
        //
        // 	* 'InvalidUid':
        // 		- Attempting to set weights with invalid uids.
        //
        // 	* 'NotSettingEnoughWeights':
        // 		- Attempting to set weights with fewer weights than min.
        //
        // 	* 'MaxWeightExceeded':
        // 		- Attempting to set weights with max value exceeding limit.
        #[pallet::call_index(0)]
        #[pallet::weight((Weight::from_parts(10_151_000_000, 0)
		.saturating_add(T::DbWeight::get().reads(4104))
		.saturating_add(T::DbWeight::get().writes(2)), DispatchClass::Normal, Pays::No))]
        pub fn set_weights(
            origin: OriginFor<T>,
            netuid: u16,
            dests: Vec<u16>,
            weights: Vec<u16>,
            version_key: u64,
        ) -> DispatchResult {
            Self::do_set_weights(origin, netuid, dests, weights, version_key)
        }

        // # Args:
        // 	* `origin`: (<T as frame_system::Config>Origin):
        // 		- The caller, a hotkey who wishes to set their weights.
        //
        // 	* `netuid` (u16):
        // 		- The network uid we are setting these weights on.
        //
        // 	* `hotkey` (T::AccountId):
        // 		- The hotkey associated with the operation and the calling coldkey.
        //
        // 	* `dests` (Vec<u16>):
        // 		- The edge endpoint for the weight, i.e. j for w_ij.
        //
        // 	* 'weights' (Vec<u16>):
        // 		- The u16 integer encoded weights. Interpreted as rational
        // 		values in the range [0,1]. They must sum to in32::MAX.
        //
        // 	* 'version_key' ( u64 ):
        // 		- The network version key to check if the validator is up to date.
        //
        // # Event:
        //
        // 	* WeightsSet;
        // 		- On successfully setting the weights on chain.
        //
        // # Raises:
        //
        // 	* NonAssociatedColdKey;
        // 		- Attempting to set weights on a non-associated cold key.
        //
        // 	* 'NetworkDoesNotExist':
        // 		- Attempting to set weights on a non-existent network.
        //
        // 	* 'NotRootSubnet':
        // 		- Attempting to set weights on a subnet that is not the root network.
        //
        // 	* 'WeightVecNotEqualSize':
        // 		- Attempting to set weights with uids not of same length.
        //
        // 	* 'InvalidUid':
        // 		- Attempting to set weights with invalid uids.
        //
        // 	* 'NotRegistered':
        // 		- Attempting to set weights from a non registered account.
        //
        // 	* 'NotSettingEnoughWeights':
        // 		- Attempting to set weights with fewer weights than min.
        //
        //  * 'IncorrectNetworkVersionKey':
        //      - Attempting to set weights with the incorrect network version key.
        //
        //  * 'SettingWeightsTooFast':
        //      - Attempting to set weights too fast.
        //
        // 	* 'NotSettingEnoughWeights':
        // 		- Attempting to set weights with fewer weights than min.
        //
        // 	* 'MaxWeightExceeded':
        // 		- Attempting to set weights with max value exceeding limit.
        //
        #[pallet::call_index(8)]
        #[pallet::weight((Weight::from_parts(10_151_000_000, 0)
		.saturating_add(T::DbWeight::get().reads(4104))
		.saturating_add(T::DbWeight::get().writes(2)), DispatchClass::Normal, Pays::No))]
        pub fn set_root_weights(
            origin: OriginFor<T>,
            netuid: u16,
            hotkey: T::AccountId,
            dests: Vec<u16>,
            weights: Vec<u16>,
            version_key: u64,
        ) -> DispatchResult {
            Self::do_set_root_weights(origin, netuid, hotkey, dests, weights, version_key)
        }

        // --- Sets the key as a delegate.
        //
        // # Args:
        // 	* 'origin': (<T as frame_system::Config>Origin):
        // 		- The signature of the caller's coldkey.
        //
        // 	* 'hotkey' (T::AccountId):
        // 		- The hotkey we are delegating (must be owned by the coldkey.)
        //
        // 	* 'take' (u64):
        // 		- The stake proportion that this hotkey takes from delegations.
        //
        // # Event:
        // 	* DelegateAdded;
        // 		- On successfully setting a hotkey as a delegate.
        //
        // # Raises:
        // 	* 'NotRegistered':
        // 		- The hotkey we are delegating is not registered on the network.
        //
        // 	* 'NonAssociatedColdKey':
        // 		- The hotkey we are delegating is not owned by the calling coldket.
        //
        //
        #[pallet::call_index(1)]
        #[pallet::weight((0, DispatchClass::Normal, Pays::No))]
        pub fn become_delegate(origin: OriginFor<T>, hotkey: T::AccountId) -> DispatchResult {
            Self::do_become_delegate(origin, hotkey, Self::get_default_take())
        }

        // --- Allows delegates to decrease its take value.
        //
        // # Args:
        // 	* 'origin': (<T as frame_system::Config>::Origin):
        // 		- The signature of the caller's coldkey.
        //
        // 	* 'hotkey' (T::AccountId):
        // 		- The hotkey we are delegating (must be owned by the coldkey.)
        //
        // 	* 'netuid' (u16):
        // 		- Subnet ID to decrease take for
        //
        // 	* 'take' (u16):
        // 		- The new stake proportion that this hotkey takes from delegations.
        //        The new value can be between 0 and 11_796 and should be strictly
        //        lower than the previous value. It T is the new value (rational number),
        //        the the parameter is calculated as [65535 * T]. For example, 1% would be
        //        [0.01 * 65535] = [655.35] = 655
        //
        // # Event:
        // 	* TakeDecreased;
        // 		- On successfully setting a decreased take for this hotkey.
        //
        // # Raises:
        // 	* 'NotRegistered':
        // 		- The hotkey we are delegating is not registered on the network.
        //
        // 	* 'NonAssociatedColdKey':
        // 		- The hotkey we are delegating is not owned by the calling coldkey.
        //
        // 	* 'InvalidTransaction':
        // 		- The delegate is setting a take which is not lower than the previous.
        //
        #[pallet::call_index(65)]
        #[pallet::weight((0, DispatchClass::Normal, Pays::No))]
        pub fn decrease_take(
            origin: OriginFor<T>,
            hotkey: T::AccountId,
            take: u16,
        ) -> DispatchResult {
            Self::do_decrease_take(origin, hotkey, take)
        }

        // --- Allows delegates to increase its take value. This call is rate-limited.
        //
        // # Args:
        // 	* 'origin': (<T as frame_system::Config>::Origin):
        // 		- The signature of the caller's coldkey.
        //
        // 	* 'hotkey' (T::AccountId):
        // 		- The hotkey we are delegating (must be owned by the coldkey.)
        //
        // 	* 'take' (u16):
        // 		- The new stake proportion that this hotkey takes from delegations.
        //        The new value can be between 0 and 11_796 and should be strictly
        //        greater than the previous value. It T is the new value (rational number),
        //        the the parameter is calculated as [65535 * T]. For example, 1% would be
        //        [0.01 * 65535] = [655.35] = 655
        //
        // # Event:
        // 	* TakeDecreased;
        // 		- On successfully setting a decreased take for this hotkey.
        //
        // # Raises:
        // 	* 'NotRegistered':
        // 		- The hotkey we are delegating is not registered on the network.
        //
        // 	* 'NonAssociatedColdKey':
        // 		- The hotkey we are delegating is not owned by the calling coldkey.
        //
        // 	* 'InvalidTransaction':
        // 		- The delegate is setting a take which is not lower than the previous.
        //
        #[pallet::call_index(66)]
        #[pallet::weight((0, DispatchClass::Normal, Pays::No))]
        pub fn increase_take(
            origin: OriginFor<T>,
            hotkey: T::AccountId,
            take: u16,
        ) -> DispatchResult {
            Self::do_increase_take(origin, hotkey, take)
        }

        // --- Adds stake to a hotkey. The call is made from the
        // coldkey account linked in the hotkey.
        // Only the associated coldkey is allowed to make staking and
        // unstaking requests. This protects the neuron against
        // attacks on its hotkey running in production code.
        //
        // # Args:
        // 	* 'origin': (<T as frame_system::Config>Origin):
        // 		- The signature of the caller's coldkey.
        //
        // 	* 'hotkey' (T::AccountId):
        // 		- The associated hotkey account.
        //
        // 	* 'amount_staked' (u64):
        // 		- The amount of stake to be added to the hotkey staking account.
        //
        // # Event:
        // 	* StakeAdded;
        // 		- On the successfully adding stake to a global account.
        //
        // # Raises:
        // 	* 'CouldNotConvertToBalance':
        // 		- Unable to convert the passed stake value to a balance.
        //
        // 	* 'NotEnoughBalanceToStake':
        // 		- Not enough balance on the coldkey to add onto the global account.
        //
        // 	* 'NonAssociatedColdKey':
        // 		- The calling coldkey is not associated with this hotkey.
        //
        // 	* 'BalanceWithdrawalError':
        // 		- Errors stemming from transaction pallet.
        //
        //
        #[pallet::call_index(2)]
        #[pallet::weight((Weight::from_parts(65_000_000, 0)
		.saturating_add(T::DbWeight::get().reads(8))
		.saturating_add(T::DbWeight::get().writes(6)), DispatchClass::Normal, Pays::No))]
        pub fn add_stake(
            origin: OriginFor<T>,
            hotkey: T::AccountId,
            amount_staked: u64,
        ) -> DispatchResult {
            Self::do_add_stake(origin, hotkey, amount_staked)
        }

        // ---- Remove stake from the staking account. The call must be made
        // from the coldkey account attached to the neuron metadata. Only this key
        // has permission to make staking and unstaking requests.
        //
        // # Args:
        // 	* 'origin': (<T as frame_system::Config>Origin):
        // 		- The signature of the caller's coldkey.
        //
        // 	* 'hotkey' (T::AccountId):
        // 		- The associated hotkey account.
        //
        // 	* 'amount_unstaked' (u64):
        // 		- The amount of stake to be added to the hotkey staking account.
        //
        // # Event:
        // 	* StakeRemoved;
        // 		- On the successfully removing stake from the hotkey account.
        //
        // # Raises:
        // 	* 'NotRegistered':
        // 		- Thrown if the account we are attempting to unstake from is non existent.
        //
        // 	* 'NonAssociatedColdKey':
        // 		- Thrown if the coldkey does not own the hotkey we are unstaking from.
        //
        // 	* 'NotEnoughStaketoWithdraw':
        // 		- Thrown if there is not enough stake on the hotkey to withdwraw this amount.
        //
        // 	* 'CouldNotConvertToBalance':
        // 		- Thrown if we could not convert this amount to a balance.
        //
        //
        #[pallet::call_index(3)]
        #[pallet::weight((Weight::from_parts(63_000_000, 0)
		.saturating_add(Weight::from_parts(0, 43991))
		.saturating_add(T::DbWeight::get().reads(14))
		.saturating_add(T::DbWeight::get().writes(9)), DispatchClass::Normal, Pays::No))]
        pub fn remove_stake(
            origin: OriginFor<T>,
            hotkey: T::AccountId,
            amount_unstaked: u64,
        ) -> DispatchResult {
            Self::do_remove_stake(origin, hotkey, amount_unstaked)
        }

        // ---- Serves or updates axon /promethteus information for the neuron associated with the caller. If the caller is
        // already registered the metadata is updated. If the caller is not registered this call throws NotRegistered.
        //
        // # Args:
        // 	* 'origin': (<T as frame_system::Config>Origin):
        // 		- The signature of the caller.
        //
        // 	* 'netuid' (u16):
        // 		- The u16 network identifier.
        //
        // 	* 'version' (u64):
        // 		- The bittensor version identifier.
        //
        // 	* 'ip' (u64):
        // 		- The endpoint ip information as a u128 encoded integer.
        //
        // 	* 'port' (u16):
        // 		- The endpoint port information as a u16 encoded integer.
        //
        // 	* 'ip_type' (u8):
        // 		- The endpoint ip version as a u8, 4 or 6.
        //
        // 	* 'protocol' (u8):
        // 		- UDP:1 or TCP:0
        //
        // 	* 'placeholder1' (u8):
        // 		- Placeholder for further extra params.
        //
        // 	* 'placeholder2' (u8):
        // 		- Placeholder for further extra params.
        //
        // # Event:
        // 	* AxonServed;
        // 		- On successfully serving the axon info.
        //
        // # Raises:
        // 	* 'NetworkDoesNotExist':
        // 		- Attempting to set weights on a non-existent network.
        //
        // 	* 'NotRegistered':
        // 		- Attempting to set weights from a non registered account.
        //
        // 	* 'InvalidIpType':
        // 		- The ip type is not 4 or 6.
        //
        // 	* 'InvalidIpAddress':
        // 		- The numerically encoded ip address does not resolve to a proper ip.
        //
        // 	* 'ServingRateLimitExceeded':
        // 		- Attempting to set prometheus information withing the rate limit min.
        //
        #[pallet::call_index(4)]
        #[pallet::weight((Weight::from_parts(19_000_000, 0)
		.saturating_add(T::DbWeight::get().reads(2))
		.saturating_add(T::DbWeight::get().writes(1)), DispatchClass::Normal, Pays::No))]
        pub fn serve_axon(
            origin: OriginFor<T>,
            netuid: u16,
            version: u32,
            ip: u128,
            port: u16,
            ip_type: u8,
            protocol: u8,
            placeholder1: u8,
            placeholder2: u8,
        ) -> DispatchResult {
            Self::do_serve_axon(
                origin,
                netuid,
                version,
                ip,
                port,
                ip_type,
                protocol,
                placeholder1,
                placeholder2,
            )
        }

        #[pallet::call_index(5)]
        #[pallet::weight((Weight::from_parts(17_000_000, 0)
		.saturating_add(T::DbWeight::get().reads(2))
		.saturating_add(T::DbWeight::get().writes(1)), DispatchClass::Normal, Pays::No))]
        pub fn serve_prometheus(
            origin: OriginFor<T>,
            netuid: u16,
            version: u32,
            ip: u128,
            port: u16,
            ip_type: u8,
        ) -> DispatchResult {
            Self::do_serve_prometheus(origin, netuid, version, ip, port, ip_type)
        }

        // ---- Registers a new neuron to the subnetwork.
        //
        // # Args:
        // 	* 'origin': (<T as frame_system::Config>Origin):
        // 		- The signature of the calling hotkey.
        //
        // 	* 'netuid' (u16):
        // 		- The u16 network identifier.
        //
        // 	* 'block_number' ( u64 ):
        // 		- Block hash used to prove work done.
        //
        // 	* 'nonce' ( u64 ):
        // 		- Positive integer nonce used in POW.
        //
        // 	* 'work' ( Vec<u8> ):
        // 		- Vector encoded bytes representing work done.
        //
        // 	* 'hotkey' ( T::AccountId ):
        // 		- Hotkey to be registered to the network.
        //
        // 	* 'coldkey' ( T::AccountId ):
        // 		- Associated coldkey account.
        //
        // # Event:
        // 	* NeuronRegistered;
        // 		- On successfully registereing a uid to a neuron slot on a subnetwork.
        //
        // # Raises:
        // 	* 'NetworkDoesNotExist':
        // 		- Attempting to registed to a non existent network.
        //
        // 	* 'TooManyRegistrationsThisBlock':
        // 		- This registration exceeds the total allowed on this network this block.
        //
        // 	* 'AlreadyRegistered':
        // 		- The hotkey is already registered on this network.
        //
        // 	* 'InvalidWorkBlock':
        // 		- The work has been performed on a stale, future, or non existent block.
        //
        // 	* 'InvalidDifficulty':
        // 		- The work does not match the difficutly.
        //
        // 	* 'InvalidSeal':
        // 		- The seal is incorrect.
        //
        #[pallet::call_index(6)]
        #[pallet::weight((Weight::from_parts(91_000_000, 0)
		.saturating_add(T::DbWeight::get().reads(27))
		.saturating_add(T::DbWeight::get().writes(22)), DispatchClass::Normal, Pays::No))]
        pub fn register(
            origin: OriginFor<T>,
            netuid: u16,
            block_number: u64,
            nonce: u64,
            work: Vec<u8>,
            hotkey: T::AccountId,
            coldkey: T::AccountId,
        ) -> DispatchResult {
            Self::do_registration(origin, netuid, block_number, nonce, work, hotkey, coldkey)
        }

        #[pallet::call_index(62)]
        #[pallet::weight((Weight::from_parts(120_000_000, 0)
		.saturating_add(T::DbWeight::get().reads(23))
		.saturating_add(T::DbWeight::get().writes(20)), DispatchClass::Normal, Pays::No))]
        pub fn root_register(origin: OriginFor<T>, hotkey: T::AccountId) -> DispatchResult {
            Self::do_root_register(origin, hotkey)
        }

        #[pallet::call_index(7)]
        #[pallet::weight((Weight::from_parts(89_000_000, 0)
		.saturating_add(T::DbWeight::get().reads(27))
		.saturating_add(T::DbWeight::get().writes(22)), DispatchClass::Normal, Pays::No))]
        pub fn burned_register(
            origin: OriginFor<T>,
            netuid: u16,
            hotkey: T::AccountId,
        ) -> DispatchResult {
            Self::do_burned_registration(origin, netuid, hotkey)
        }

        #[pallet::call_index(70)]
        #[pallet::weight((0, DispatchClass::Operational, Pays::No))]
        pub fn swap_hotkey(
            origin: OriginFor<T>,
            hotkey: T::AccountId,
            new_hotkey: T::AccountId,
        ) -> DispatchResultWithPostInfo {
            Self::do_swap_hotkey(origin, &hotkey, &new_hotkey)
        }

        // ---- SUDO ONLY FUNCTIONS ------------------------------------------------------------

        // ==================================
        // ==== Parameter Sudo calls ========
        // ==================================
        // Each function sets the corresponding hyper paramter on the specified network
        // Args:
        // 	* 'origin': (<T as frame_system::Config>Origin):
        // 		- The caller, must be sudo.
        //
        // 	* `netuid` (u16):
        // 		- The network identifier.
        //
        // 	* `hyperparameter value` (u16):
        // 		- The value of the hyper parameter.
        //

        /// Authenticates a council proposal and dispatches a function call with `Root` origin.
        ///
        /// The dispatch origin for this call must be a council majority.
        ///
        /// ## Complexity
        /// - O(1).
        #[pallet::call_index(51)]
        #[pallet::weight((Weight::from_parts(0, 0), DispatchClass::Operational, Pays::No))]
        pub fn sudo(
            origin: OriginFor<T>,
            call: Box<T::SudoRuntimeCall>,
        ) -> DispatchResultWithPostInfo {
            // This is a public call, so we ensure that the origin is a council majority.
            T::CouncilOrigin::ensure_origin(origin)?;

            let result = call.dispatch_bypass_filter(frame_system::RawOrigin::Root.into());
            let error = result.map(|_| ()).map_err(|e| e.error);
            Self::deposit_event(Event::Sudid(error));

            return result;
        }

        /// Authenticates a council proposal and dispatches a function call with `Root` origin.
        /// This function does not check the weight of the call, and instead allows the
        /// user to specify the weight of the call.
        ///
        /// The dispatch origin for this call must be a council majority.
        ///
        /// ## Complexity
        /// - O(1).
        #[allow(deprecated)]
        #[pallet::call_index(52)]
        #[pallet::weight((*weight, call.get_dispatch_info().class, Pays::No))]
        pub fn sudo_unchecked_weight(
            origin: OriginFor<T>,
            call: Box<T::SudoRuntimeCall>,
            weight: Weight,
        ) -> DispatchResultWithPostInfo {
            // We dont need to check the weight witness, suppress warning.
            // See https://github.com/paritytech/polkadot-sdk/pull/1818.
            let _ = weight;

            // This is a public call, so we ensure that the origin is a council majority.
            T::CouncilOrigin::ensure_origin(origin)?;

            let result = call.dispatch_bypass_filter(frame_system::RawOrigin::Root.into());
            let error = result.map(|_| ()).map_err(|e| e.error);
            Self::deposit_event(Event::Sudid(error));

            return result;
        }

        #[pallet::call_index(55)]
        #[pallet::weight((Weight::from_parts(0, 0)
		.saturating_add(Weight::from_parts(0, 0))
		.saturating_add(T::DbWeight::get().reads(0))
		.saturating_add(T::DbWeight::get().writes(0)), DispatchClass::Operational))]
        pub fn vote(
            origin: OriginFor<T>,
            hotkey: T::AccountId,
            proposal: T::Hash,
            #[pallet::compact] index: u32,
            approve: bool,
        ) -> DispatchResultWithPostInfo {
            Self::do_vote_root(origin, &hotkey, proposal, index, approve)
        }

        #[pallet::call_index(59)]
        #[pallet::weight((Weight::from_parts(85_000_000, 0)
		.saturating_add(T::DbWeight::get().reads(16))
		.saturating_add(T::DbWeight::get().writes(28)), DispatchClass::Operational, Pays::No))]
        pub fn register_network(origin: OriginFor<T>) -> DispatchResult {
            Self::user_add_network(origin)
        }

        #[pallet::call_index(60)]
        #[pallet::weight((Weight::from_parts(91_000_000, 0)
		.saturating_add(T::DbWeight::get().reads(27))
		.saturating_add(T::DbWeight::get().writes(22)), DispatchClass::Normal, Pays::No))]
        pub fn faucet(
            origin: OriginFor<T>,
            block_number: u64,
            nonce: u64,
            work: Vec<u8>,
        ) -> DispatchResult {
            if cfg!(feature = "pow-faucet") {
                return Self::do_faucet(origin, block_number, nonce, work);
            }

            Err(Error::<T>::FaucetDisabled.into())
        }

        #[pallet::call_index(61)]
        #[pallet::weight((Weight::from_parts(70_000_000, 0)
		.saturating_add(T::DbWeight::get().reads(5))
		.saturating_add(T::DbWeight::get().writes(31)), DispatchClass::Operational, Pays::No))]
        pub fn dissolve_network(origin: OriginFor<T>, netuid: u16) -> DispatchResult {
            Self::user_remove_network(origin, netuid)
        }
    }

    // ---- Subtensor helper functions.
    impl<T: Config> Pallet<T> {
        // --- Returns the transaction priority for setting weights.
        pub fn get_priority_set_weights(hotkey: &T::AccountId, netuid: u16) -> u64 {
            if let Ok(uid) = Self::get_uid_for_net_and_hotkey(netuid, hotkey) {
                let _stake = Self::get_total_stake_for_hotkey(hotkey);
                let current_block_number: u64 = Self::get_current_block_as_u64();
                let default_priority: u64 =
                    current_block_number - Self::get_last_update_for_uid(netuid, uid);
                return default_priority + u32::max_value() as u64;
            }
            0
        }

        // --- Is the caller allowed to set weights
        pub fn check_weights_min_stake(hotkey: &T::AccountId) -> bool {
            // Blacklist weights transactions for low stake peers.
            Self::get_total_stake_for_hotkey(hotkey) >= Self::get_weights_min_stake()
        }

        pub fn checked_allowed_register(netuid: u16) -> bool {
            if netuid == Self::get_root_netuid() {
                return false;
            }
            if !Self::if_subnet_exist(netuid) {
                return false;
            }
            if !Self::get_network_registration_allowed(netuid) {
                return false;
            }
            if Self::get_registrations_this_block(netuid)
                >= Self::get_max_registrations_per_block(netuid)
            {
                return false;
            }
            if Self::get_registrations_this_interval(netuid)
                >= Self::get_target_registrations_per_interval(netuid) * 3
            {
                return false;
            }
            true
        }
    }
}

/************************************************************
    CallType definition
************************************************************/
#[derive(Debug, PartialEq, Default)]
pub enum CallType {
    SetWeights,
    AddStake,
    RemoveStake,
    AddDelegate,
    Register,
    Serve,
    RegisterNetwork,
    #[default]
    Other,
}

#[derive(Encode, Decode, Clone, Eq, PartialEq, TypeInfo)]
pub struct SubtensorSignedExtension<T: Config + Send + Sync + TypeInfo>(pub PhantomData<T>);

impl<T: Config + Send + Sync + TypeInfo> Default for SubtensorSignedExtension<T>
where
    T::RuntimeCall: Dispatchable<Info = DispatchInfo, PostInfo = PostDispatchInfo>,
    <T as frame_system::Config>::RuntimeCall: IsSubType<Call<T>>,
{
    fn default() -> Self {
        Self::new()
    }
}

impl<T: Config + Send + Sync + TypeInfo> SubtensorSignedExtension<T>
where
    T::RuntimeCall: Dispatchable<Info = DispatchInfo, PostInfo = PostDispatchInfo>,
    <T as frame_system::Config>::RuntimeCall: IsSubType<Call<T>>,
{
    pub fn new() -> Self {
        Self(Default::default())
    }

    pub fn get_priority_vanilla() -> u64 {
        // Return high priority so that every extrinsic except set_weights function will
        // have a higher priority than the set_weights call
        u64::max_value()
    }

    pub fn get_priority_set_weights(who: &T::AccountId, netuid: u16) -> u64 {
        Pallet::<T>::get_priority_set_weights(who, netuid)
    }

    pub fn check_weights_min_stake(who: &T::AccountId) -> bool {
        Pallet::<T>::check_weights_min_stake(who)
    }
}

impl<T: Config + Send + Sync + TypeInfo> sp_std::fmt::Debug for SubtensorSignedExtension<T> {
    fn fmt(&self, f: &mut sp_std::fmt::Formatter) -> sp_std::fmt::Result {
        write!(f, "SubtensorSignedExtension")
    }
}

impl<T: Config + Send + Sync + TypeInfo> SignedExtension for SubtensorSignedExtension<T>
where
    T::RuntimeCall: Dispatchable<Info = DispatchInfo, PostInfo = PostDispatchInfo>,
    <T as frame_system::Config>::RuntimeCall: IsSubType<Call<T>>,
{
    const IDENTIFIER: &'static str = "SubtensorSignedExtension";

    type AccountId = T::AccountId;
    type Call = T::RuntimeCall;
    type AdditionalSigned = ();
    type Pre = (CallType, u64, Self::AccountId);

    fn additional_signed(&self) -> Result<Self::AdditionalSigned, TransactionValidityError> {
        Ok(())
    }

    fn validate(
        &self,
        who: &Self::AccountId,
        call: &Self::Call,
        _info: &DispatchInfoOf<Self::Call>,
        _len: usize,
    ) -> TransactionValidity {
        match call.is_sub_type() {
            Some(Call::set_weights { netuid, .. }) => {
                if Self::check_weights_min_stake(who) {
                    let priority: u64 = Self::get_priority_set_weights(who, *netuid);
                    Ok(ValidTransaction {
                        priority,
                        longevity: 1,
                        ..Default::default()
                    })
                } else {
                    Err(InvalidTransaction::Call.into())
                }
            }
            Some(Call::set_root_weights { netuid, .. }) => {
                if Self::check_weights_min_stake(who) {
                    let priority: u64 = Self::get_priority_set_weights(who, *netuid);
                    Ok(ValidTransaction {
                        priority: priority,
                        longevity: 1,
                        ..Default::default()
                    })
                } else {
                    return Err(InvalidTransaction::Call.into());
                }
            }
            Some(Call::add_stake { .. }) => Ok(ValidTransaction {
                priority: Self::get_priority_vanilla(),
                ..Default::default()
            }),
            Some(Call::remove_stake { .. }) => Ok(ValidTransaction {
                priority: Self::get_priority_vanilla(),
                ..Default::default()
            }),
            Some(Call::register { netuid, .. } | Call::burned_register { netuid, .. }) => {
                let registrations_this_interval =
                    Pallet::<T>::get_registrations_this_interval(*netuid);
                let max_registrations_per_interval =
                    Pallet::<T>::get_target_registrations_per_interval(*netuid);
                if registrations_this_interval >= max_registrations_per_interval {
                    // If the registration limit for the interval is exceeded, reject the transaction
                    return InvalidTransaction::ExhaustsResources.into();
                }
                Ok(ValidTransaction {
                    priority: Self::get_priority_vanilla(),
                    ..Default::default()
                })
            }
            Some(Call::register_network { .. }) => Ok(ValidTransaction {
                priority: Self::get_priority_vanilla(),
                ..Default::default()
            }),
            _ => Ok(ValidTransaction {
                priority: Self::get_priority_vanilla(),
                ..Default::default()
            }),
        }
    }

    // NOTE: Add later when we put in a pre and post dispatch step.
    fn pre_dispatch(
        self,
        who: &Self::AccountId,
        call: &Self::Call,
        _info: &DispatchInfoOf<Self::Call>,
        _len: usize,
    ) -> Result<Self::Pre, TransactionValidityError> {
        match call.is_sub_type() {
            Some(Call::add_stake { .. }) => {
                let transaction_fee = 100000;
                Ok((CallType::AddStake, transaction_fee, who.clone()))
            }
            Some(Call::remove_stake { .. }) => {
                let transaction_fee = 0;
                Ok((CallType::RemoveStake, transaction_fee, who.clone()))
            }
            Some(Call::set_weights { .. }) => {
                let transaction_fee = 0;
                Ok((CallType::SetWeights, transaction_fee, who.clone()))
            }
            Some(Call::register { .. }) => {
                let transaction_fee = 0;
                Ok((CallType::Register, transaction_fee, who.clone()))
            }
            Some(Call::serve_axon { .. }) => {
                let transaction_fee = 0;
                Ok((CallType::Serve, transaction_fee, who.clone()))
            }
            Some(Call::register_network { .. }) => {
                let transaction_fee = 0;
                Ok((CallType::RegisterNetwork, transaction_fee, who.clone()))
            }
            _ => {
                let transaction_fee = 0;
                Ok((CallType::Other, transaction_fee, who.clone()))
            }
        }
    }

    fn post_dispatch(
        maybe_pre: Option<Self::Pre>,
        _info: &DispatchInfoOf<Self::Call>,
        _post_info: &PostDispatchInfoOf<Self::Call>,
        _len: usize,
        _result: &dispatch::DispatchResult,
    ) -> Result<(), TransactionValidityError> {
        if let Some((call_type, _transaction_fee, _who)) = maybe_pre {
            match call_type {
                CallType::SetWeights => {
                    log::debug!("Not Implemented!");
                }
                CallType::AddStake => {
                    log::debug!("Not Implemented! Need to add potential transaction fees here.");
                }
                CallType::RemoveStake => {
                    log::debug!("Not Implemented! Need to add potential transaction fees here.");
                }
                CallType::Register => {
                    log::debug!("Not Implemented!");
                }
                _ => {
                    log::debug!("Not Implemented!");
                }
            }
        }
        Ok(())
    }
}

use sp_std::vec;

// TODO: unravel this rats nest, for some reason rustc thinks this is unused even though it's
// used not 25 lines below
#[allow(unused)]
use sp_std::vec::Vec;

/// Trait for managing a membership pallet instance in the runtime
pub trait MemberManagement<AccountId> {
    /// Add member
    fn add_member(account: &AccountId) -> DispatchResultWithPostInfo;

    /// Remove a member
    fn remove_member(account: &AccountId) -> DispatchResultWithPostInfo;

    /// Swap member
    fn swap_member(remove: &AccountId, add: &AccountId) -> DispatchResultWithPostInfo;

    /// Get all members
    fn members() -> Vec<AccountId>;

    /// Check if an account is apart of the set
    fn is_member(account: &AccountId) -> bool;

    /// Get our maximum member count
    fn max_members() -> u32;
}

impl<T> MemberManagement<T> for () {
    /// Add member
    fn add_member(_: &T) -> DispatchResultWithPostInfo {
        Ok(().into())
    }

    // Remove a member
    fn remove_member(_: &T) -> DispatchResultWithPostInfo {
        Ok(().into())
    }

    // Swap member
    fn swap_member(_: &T, _: &T) -> DispatchResultWithPostInfo {
        Ok(().into())
    }

    // Get all members
    fn members() -> Vec<T> {
        vec![]
    }

    // Check if an account is apart of the set
    fn is_member(_: &T) -> bool {
        false
    }

    fn max_members() -> u32 {
        0
    }
}

/// Trait for interacting with collective pallets
pub trait CollectiveInterface<AccountId, Hash, ProposalIndex> {
    /// Remove vote
    fn remove_votes(hotkey: &AccountId) -> Result<bool, DispatchError>;

    fn add_vote(
        hotkey: &AccountId,
        proposal: Hash,
        index: ProposalIndex,
        approve: bool,
    ) -> Result<bool, DispatchError>;
}

impl<T, H, P> CollectiveInterface<T, H, P> for () {
    fn remove_votes(_: &T) -> Result<bool, DispatchError> {
        Ok(true)
    }

    fn add_vote(_: &T, _: H, _: P, _: bool) -> Result<bool, DispatchError> {
        Ok(true)
    }
}<|MERGE_RESOLUTION|>--- conflicted
+++ resolved
@@ -1042,7 +1042,7 @@
         TooManyRegistrationsThisInterval,
         /// a function is only available for benchmarking
         BenchmarkingOnly,
-        /// the hotkey passed is not the origin,
+        /// the hotkey passed is not the origin, but it should be
         HotkeyOriginMismatch,
         /// attempting to do something to a senate member that is limited
         SenateMember,
@@ -1068,18 +1068,16 @@
         AllNetworksInImmunity,
         /// not enough balance
         NotEnoughBalance,
-<<<<<<< HEAD
+        /// a stake would be below the minimum threshold for nominator validations
+        NotRootSubnet,
+        /// netuid is not the root network
+        IsRoot,
         /// no neuron id is available
         NoNeuronIdAvailable,
-        /// a stake would be below the minimum threshold for nominator validations
-=======
-        NotRootSubnet,
-        IsRoot,
-        NoNeuronIdAvailable, // -- Thrown when no neuron id is available
         /// Thrown a stake would be below the minimum threshold for nominator validations
->>>>>>> 60f52d30
         NomStakeBelowMinimumThreshold,
-        InvalidTake, // --- Thrown when delegate take is being set out of bounds
+        /// delegate take is being set out of bounds
+        InvalidTake,
     }
 
     // ==================
