#![cfg_attr(not(feature = "std"), no_std)]

pub use pallet::*;
pub mod weights;
pub use weights::WeightInfo;

use sp_runtime::DispatchError;
use sp_runtime::{traits::Member, RuntimeAppPublic};

#[cfg(feature = "runtime-benchmarks")]
mod benchmarking;

#[deny(missing_docs)]
#[frame_support::pallet]
pub mod pallet {
    use super::*;
    use frame_support::dispatch::DispatchResult;
    use frame_support::pallet_prelude::*;
    use frame_support::traits::tokens::Balance;
    use frame_system::pallet_prelude::*;
    use sp_runtime::BoundedVec;

    /// The main data structure of the module.
    #[pallet::pallet]
    #[pallet::without_storage_info]
    pub struct Pallet<T>(_);

    /// Configure the pallet by specifying the parameters and types on which it depends.
    #[pallet::config]
    pub trait Config: frame_system::Config {
        /// Because this pallet emits events, it depends on the runtime's definition of an event.
        type RuntimeEvent: From<Event<Self>> + IsType<<Self as frame_system::Config>::RuntimeEvent>;

        /// Implementation of the AuraInterface
        type Aura: crate::AuraInterface<Self::AuthorityId, Self::MaxAuthorities>;

        /// The identifier type for an authority.
        type AuthorityId: Member
            + Parameter
            + RuntimeAppPublic
            + MaybeSerializeDeserialize
            + MaxEncodedLen;

        /// The maximum number of authorities that the pallet can hold.
        type MaxAuthorities: Get<u32>;

        /// Weight information for extrinsics in this pallet.
        type WeightInfo: WeightInfo;

        /// Unit of assets
        type Balance: Balance;

        /// Implementation of the subtensor interface
        type Subtensor: crate::SubtensorInterface<
            Self::AccountId,
            Self::Balance,
            Self::RuntimeOrigin,
        >;
    }

    #[pallet::event]
    pub enum Event<T: Config> {}

    // Errors inform users that something went wrong.
    #[pallet::error]
    pub enum Error<T> {
        /// The subnet does not exist, check the netuid parameter
        SubnetDoesNotExist,
        /// The maximum number of subnet validators must be less than the maximum number of allowed UIDs in the subnet.
        MaxValidatorsLargerThanMaxUIds,
        /// The maximum number of subnet validators must be more than the current number of UIDs already in the subnet.
        MaxAllowedUIdsLessThanCurrentUIds,
    }

    /// Dispatchable functions allows users to interact with the pallet and invoke state changes.
    #[pallet::call]
    impl<T: Config> Pallet<T> {
        /// The extrinsic sets the new authorities for Aura consensus.
        /// It is only callable by the root account.
        /// The extrinsic will call the Aura pallet to change the authorities.
        #[pallet::call_index(0)]
        #[pallet::weight(T::WeightInfo::swap_authorities(new_authorities.len() as u32))]
        pub fn swap_authorities(
            origin: OriginFor<T>,
            new_authorities: BoundedVec<T::AuthorityId, T::MaxAuthorities>,
        ) -> DispatchResult {
            ensure_root(origin)?;

            T::Aura::change_authorities(new_authorities.clone());

            log::info!("Aura authorities changed: {:?}", new_authorities);

            // Return a successful DispatchResultWithPostInfo
            Ok(())
        }

        /// The extrinsic sets the default take for the network.
        /// It is only callable by the root account.
        /// The extrinsic will call the Subtensor pallet to set the default take.
        #[pallet::call_index(1)]
        #[pallet::weight(T::WeightInfo::sudo_set_default_take())]
        pub fn sudo_set_default_take(origin: OriginFor<T>, default_take: u16) -> DispatchResult {
            ensure_root(origin)?;
            T::Subtensor::set_max_delegate_take(default_take);
            log::info!("DefaultTakeSet( default_take: {:?} ) ", default_take);
            Ok(())
        }

        /// The extrinsic sets the transaction rate limit for the network.
        /// It is only callable by the root account.
        /// The extrinsic will call the Subtensor pallet to set the transaction rate limit.
        #[pallet::call_index(2)]
        #[pallet::weight((0, DispatchClass::Operational, Pays::No))]
        pub fn sudo_set_tx_rate_limit(origin: OriginFor<T>, tx_rate_limit: u64) -> DispatchResult {
            ensure_root(origin)?;
            T::Subtensor::set_tx_rate_limit(tx_rate_limit);
            log::info!("TxRateLimitSet( tx_rate_limit: {:?} ) ", tx_rate_limit);
            Ok(())
        }

        /// The extrinsic sets the serving rate limit for a subnet.
        /// It is only callable by the root account or subnet owner.
        /// The extrinsic will call the Subtensor pallet to set the serving rate limit.
        #[pallet::call_index(3)]
        #[pallet::weight(T::WeightInfo::sudo_set_serving_rate_limit())]
        pub fn sudo_set_serving_rate_limit(
            origin: OriginFor<T>,
            netuid: u16,
            serving_rate_limit: u64,
        ) -> DispatchResult {
            T::Subtensor::ensure_subnet_owner_or_root(origin, netuid)?;

            T::Subtensor::set_serving_rate_limit(netuid, serving_rate_limit);
            log::info!(
                "ServingRateLimitSet( serving_rate_limit: {:?} ) ",
                serving_rate_limit
            );
            Ok(())
        }

        /// The extrinsic sets the minimum difficulty for a subnet.
        /// It is only callable by the root account or subnet owner.
        /// The extrinsic will call the Subtensor pallet to set the minimum difficulty.
        #[pallet::call_index(4)]
        #[pallet::weight(T::WeightInfo::sudo_set_min_difficulty())]
        pub fn sudo_set_min_difficulty(
            origin: OriginFor<T>,
            netuid: u16,
            min_difficulty: u64,
        ) -> DispatchResult {
            T::Subtensor::ensure_subnet_owner_or_root(origin, netuid)?;

            ensure!(
                T::Subtensor::if_subnet_exist(netuid),
                Error::<T>::SubnetDoesNotExist
            );
            T::Subtensor::set_min_difficulty(netuid, min_difficulty);
            log::info!(
                "MinDifficultySet( netuid: {:?} min_difficulty: {:?} ) ",
                netuid,
                min_difficulty
            );
            Ok(())
        }

        /// The extrinsic sets the maximum difficulty for a subnet.
        /// It is only callable by the root account or subnet owner.
        /// The extrinsic will call the Subtensor pallet to set the maximum difficulty.
        #[pallet::call_index(5)]
        #[pallet::weight(T::WeightInfo::sudo_set_max_difficulty())]
        pub fn sudo_set_max_difficulty(
            origin: OriginFor<T>,
            netuid: u16,
            max_difficulty: u64,
        ) -> DispatchResult {
            T::Subtensor::ensure_subnet_owner_or_root(origin, netuid)?;

            ensure!(
                T::Subtensor::if_subnet_exist(netuid),
                Error::<T>::SubnetDoesNotExist
            );
            T::Subtensor::set_max_difficulty(netuid, max_difficulty);
            log::info!(
                "MaxDifficultySet( netuid: {:?} max_difficulty: {:?} ) ",
                netuid,
                max_difficulty
            );
            Ok(())
        }

        /// The extrinsic sets the weights version key for a subnet.
        /// It is only callable by the root account or subnet owner.
        /// The extrinsic will call the Subtensor pallet to set the weights version key.
        #[pallet::call_index(6)]
        #[pallet::weight(T::WeightInfo::sudo_set_weights_version_key())]
        pub fn sudo_set_weights_version_key(
            origin: OriginFor<T>,
            netuid: u16,
            weights_version_key: u64,
        ) -> DispatchResult {
            T::Subtensor::ensure_subnet_owner_or_root(origin, netuid)?;

            ensure!(
                T::Subtensor::if_subnet_exist(netuid),
                Error::<T>::SubnetDoesNotExist
            );
            T::Subtensor::set_weights_version_key(netuid, weights_version_key);
            log::info!(
                "WeightsVersionKeySet( netuid: {:?} weights_version_key: {:?} ) ",
                netuid,
                weights_version_key
            );
            Ok(())
        }

        /// The extrinsic sets the weights set rate limit for a subnet.
        /// It is only callable by the root account or subnet owner.
        /// The extrinsic will call the Subtensor pallet to set the weights set rate limit.
        #[pallet::call_index(7)]
        #[pallet::weight(T::WeightInfo::sudo_set_weights_set_rate_limit())]
        pub fn sudo_set_weights_set_rate_limit(
            origin: OriginFor<T>,
            netuid: u16,
            weights_set_rate_limit: u64,
        ) -> DispatchResult {
            T::Subtensor::ensure_subnet_owner_or_root(origin, netuid)?;

            ensure!(
                T::Subtensor::if_subnet_exist(netuid),
                Error::<T>::SubnetDoesNotExist
            );
            T::Subtensor::set_weights_set_rate_limit(netuid, weights_set_rate_limit);
            log::info!(
                "WeightsSetRateLimitSet( netuid: {:?} weights_set_rate_limit: {:?} ) ",
                netuid,
                weights_set_rate_limit
            );
            Ok(())
        }

        /// The extrinsic sets the adjustment interval for a subnet.
        /// It is only callable by the root account, not changeable by the subnet owner.
        /// The extrinsic will call the Subtensor pallet to set the adjustment interval.
        #[pallet::call_index(8)]
        #[pallet::weight(T::WeightInfo::sudo_set_adjustment_interval())]
        pub fn sudo_set_adjustment_interval(
            origin: OriginFor<T>,
            netuid: u16,
            adjustment_interval: u16,
        ) -> DispatchResult {
            ensure_root(origin)?;

            ensure!(
                T::Subtensor::if_subnet_exist(netuid),
                Error::<T>::SubnetDoesNotExist
            );
            T::Subtensor::set_adjustment_interval(netuid, adjustment_interval);
            log::info!(
                "AdjustmentIntervalSet( netuid: {:?} adjustment_interval: {:?} ) ",
                netuid,
                adjustment_interval
            );
            Ok(())
        }

        /// The extrinsic sets the adjustment alpha for a subnet.
        /// It is only callable by the root account or subnet owner.
        /// The extrinsic will call the Subtensor pallet to set the adjustment alpha.
        #[pallet::call_index(9)]
        #[pallet::weight((
            Weight::from_parts(14_000_000, 0)
                .saturating_add(T::DbWeight::get().writes(1))
                .saturating_add(T::DbWeight::get().reads(1)),
            DispatchClass::Operational,
            Pays::No
        ))]
        pub fn sudo_set_adjustment_alpha(
            origin: OriginFor<T>,
            netuid: u16,
            adjustment_alpha: u64,
        ) -> DispatchResult {
            T::Subtensor::ensure_subnet_owner_or_root(origin, netuid)?;

            ensure!(
                T::Subtensor::if_subnet_exist(netuid),
                Error::<T>::SubnetDoesNotExist
            );
            T::Subtensor::set_adjustment_alpha(netuid, adjustment_alpha);
            log::info!(
                "AdjustmentAlphaSet( adjustment_alpha: {:?} ) ",
                adjustment_alpha
            );
            Ok(())
        }

        /// The extrinsic sets the adjustment beta for a subnet.
        /// It is only callable by the root account or subnet owner.
        /// The extrinsic will call the Subtensor pallet to set the adjustment beta.
        #[pallet::call_index(12)]
        #[pallet::weight(T::WeightInfo::sudo_set_max_weight_limit())]
        pub fn sudo_set_max_weight_limit(
            origin: OriginFor<T>,
            netuid: u16,
            max_weight_limit: u16,
        ) -> DispatchResult {
            T::Subtensor::ensure_subnet_owner_or_root(origin, netuid)?;

            ensure!(
                T::Subtensor::if_subnet_exist(netuid),
                Error::<T>::SubnetDoesNotExist
            );
            T::Subtensor::set_max_weight_limit(netuid, max_weight_limit);
            log::info!(
                "MaxWeightLimitSet( netuid: {:?} max_weight_limit: {:?} ) ",
                netuid,
                max_weight_limit
            );
            Ok(())
        }

        /// The extrinsic sets the immunity period for a subnet.
        /// It is only callable by the root account or subnet owner.
        /// The extrinsic will call the Subtensor pallet to set the immunity period.
        #[pallet::call_index(13)]
        #[pallet::weight(T::WeightInfo::sudo_set_immunity_period())]
        pub fn sudo_set_immunity_period(
            origin: OriginFor<T>,
            netuid: u16,
            immunity_period: u16,
        ) -> DispatchResult {
            T::Subtensor::ensure_subnet_owner_or_root(origin, netuid)?;
            ensure!(
                T::Subtensor::if_subnet_exist(netuid),
                Error::<T>::SubnetDoesNotExist
            );

            T::Subtensor::set_immunity_period(netuid, immunity_period);
            log::info!(
                "ImmunityPeriodSet( netuid: {:?} immunity_period: {:?} ) ",
                netuid,
                immunity_period
            );
            Ok(())
        }

        /// The extrinsic sets the minimum allowed weights for a subnet.
        /// It is only callable by the root account or subnet owner.
        /// The extrinsic will call the Subtensor pallet to set the minimum allowed weights.
        #[pallet::call_index(14)]
        #[pallet::weight(T::WeightInfo::sudo_set_min_allowed_weights())]
        pub fn sudo_set_min_allowed_weights(
            origin: OriginFor<T>,
            netuid: u16,
            min_allowed_weights: u16,
        ) -> DispatchResult {
            T::Subtensor::ensure_subnet_owner_or_root(origin, netuid)?;

            ensure!(
                T::Subtensor::if_subnet_exist(netuid),
                Error::<T>::SubnetDoesNotExist
            );
            T::Subtensor::set_min_allowed_weights(netuid, min_allowed_weights);
            log::info!(
                "MinAllowedWeightSet( netuid: {:?} min_allowed_weights: {:?} ) ",
                netuid,
                min_allowed_weights
            );
            Ok(())
        }

        /// The extrinsic sets the maximum allowed UIDs for a subnet.
        /// It is only callable by the root account.
        /// The extrinsic will call the Subtensor pallet to set the maximum allowed UIDs for a subnet.
        #[pallet::call_index(15)]
        #[pallet::weight(T::WeightInfo::sudo_set_max_allowed_uids())]
        pub fn sudo_set_max_allowed_uids(
            origin: OriginFor<T>,
            netuid: u16,
            max_allowed_uids: u16,
        ) -> DispatchResult {
            ensure_root(origin)?;
            ensure!(
                T::Subtensor::if_subnet_exist(netuid),
                Error::<T>::SubnetDoesNotExist
            );
            ensure!(
                T::Subtensor::get_subnetwork_n(netuid) < max_allowed_uids,
                Error::<T>::MaxAllowedUIdsLessThanCurrentUIds
            );
            T::Subtensor::set_max_allowed_uids(netuid, max_allowed_uids);
            log::info!(
                "MaxAllowedUidsSet( netuid: {:?} max_allowed_uids: {:?} ) ",
                netuid,
                max_allowed_uids
            );
            Ok(())
        }

        /// The extrinsic sets the kappa for a subnet.
        /// It is only callable by the root account or subnet owner.
        /// The extrinsic will call the Subtensor pallet to set the kappa.
        #[pallet::call_index(16)]
        #[pallet::weight(T::WeightInfo::sudo_set_kappa())]
        pub fn sudo_set_kappa(origin: OriginFor<T>, netuid: u16, kappa: u16) -> DispatchResult {
            T::Subtensor::ensure_subnet_owner_or_root(origin, netuid)?;

            ensure!(
                T::Subtensor::if_subnet_exist(netuid),
                Error::<T>::SubnetDoesNotExist
            );
            T::Subtensor::set_kappa(netuid, kappa);
            log::info!("KappaSet( netuid: {:?} kappa: {:?} ) ", netuid, kappa);
            Ok(())
        }

        /// The extrinsic sets the rho for a subnet.
        /// It is only callable by the root account or subnet owner.
        /// The extrinsic will call the Subtensor pallet to set the rho.
        #[pallet::call_index(17)]
        #[pallet::weight(T::WeightInfo::sudo_set_rho())]
        pub fn sudo_set_rho(origin: OriginFor<T>, netuid: u16, rho: u16) -> DispatchResult {
            T::Subtensor::ensure_subnet_owner_or_root(origin, netuid)?;

            ensure!(
                T::Subtensor::if_subnet_exist(netuid),
                Error::<T>::SubnetDoesNotExist
            );
            T::Subtensor::set_rho(netuid, rho);
            log::info!("RhoSet( netuid: {:?} rho: {:?} ) ", netuid, rho);
            Ok(())
        }

        /// The extrinsic sets the activity cutoff for a subnet.
        /// It is only callable by the root account or subnet owner.
        /// The extrinsic will call the Subtensor pallet to set the activity cutoff.
        #[pallet::call_index(18)]
        #[pallet::weight(T::WeightInfo::sudo_set_activity_cutoff())]
        pub fn sudo_set_activity_cutoff(
            origin: OriginFor<T>,
            netuid: u16,
            activity_cutoff: u16,
        ) -> DispatchResult {
            T::Subtensor::ensure_subnet_owner_or_root(origin, netuid)?;

            ensure!(
                T::Subtensor::if_subnet_exist(netuid),
                Error::<T>::SubnetDoesNotExist
            );
            T::Subtensor::set_activity_cutoff(netuid, activity_cutoff);
            log::info!(
                "ActivityCutoffSet( netuid: {:?} activity_cutoff: {:?} ) ",
                netuid,
                activity_cutoff
            );
            Ok(())
        }

        /// The extrinsic sets the network registration allowed for a subnet.
        /// It is only callable by the root account or subnet owner.
        /// The extrinsic will call the Subtensor pallet to set the network registration allowed.
        #[pallet::call_index(19)]
        #[pallet::weight((
			Weight::from_parts(4_000_000, 0)
				.saturating_add(Weight::from_parts(0, 0))
				.saturating_add(T::DbWeight::get().writes(1)),
			DispatchClass::Operational,
			Pays::No
		))]
        pub fn sudo_set_network_registration_allowed(
            origin: OriginFor<T>,
            netuid: u16,
            registration_allowed: bool,
        ) -> DispatchResult {
            T::Subtensor::ensure_subnet_owner_or_root(origin, netuid)?;

            T::Subtensor::set_network_registration_allowed(netuid, registration_allowed);
            log::info!(
                "NetworkRegistrationAllowed( registration_allowed: {:?} ) ",
                registration_allowed
            );
            Ok(())
        }

        /// The extrinsic sets the network PoW registration allowed for a subnet.
        /// It is only callable by the root account or subnet owner.
        /// The extrinsic will call the Subtensor pallet to set the network PoW registration allowed.
        #[pallet::call_index(20)]
        #[pallet::weight((
			Weight::from_parts(14_000_000, 0)
				.saturating_add(T::DbWeight::get().writes(1)),
			DispatchClass::Operational,
			Pays::No
		))]
        pub fn sudo_set_network_pow_registration_allowed(
            origin: OriginFor<T>,
            netuid: u16,
            registration_allowed: bool,
        ) -> DispatchResult {
            T::Subtensor::ensure_subnet_owner_or_root(origin, netuid)?;

            T::Subtensor::set_network_pow_registration_allowed(netuid, registration_allowed);
            log::info!(
                "NetworkPowRegistrationAllowed( registration_allowed: {:?} ) ",
                registration_allowed
            );
            Ok(())
        }

        /// The extrinsic sets the target registrations per interval for a subnet.
        /// It is only callable by the root account.
        /// The extrinsic will call the Subtensor pallet to set the target registrations per interval.
        #[pallet::call_index(21)]
        #[pallet::weight(T::WeightInfo::sudo_set_target_registrations_per_interval())]
        pub fn sudo_set_target_registrations_per_interval(
            origin: OriginFor<T>,
            netuid: u16,
            target_registrations_per_interval: u16,
        ) -> DispatchResult {
            ensure_root(origin)?;

            ensure!(
                T::Subtensor::if_subnet_exist(netuid),
                Error::<T>::SubnetDoesNotExist
            );
            T::Subtensor::set_target_registrations_per_interval(
                netuid,
                target_registrations_per_interval,
            );
            log::info!(
            "RegistrationPerIntervalSet( netuid: {:?} target_registrations_per_interval: {:?} ) ",
            netuid,
            target_registrations_per_interval
        );
            Ok(())
        }

        /// The extrinsic sets the minimum burn for a subnet.
        /// It is only callable by the root account or subnet owner.
        /// The extrinsic will call the Subtensor pallet to set the minimum burn.
        #[pallet::call_index(22)]
        #[pallet::weight(T::WeightInfo::sudo_set_min_burn())]
        pub fn sudo_set_min_burn(
            origin: OriginFor<T>,
            netuid: u16,
            min_burn: u64,
        ) -> DispatchResult {
            T::Subtensor::ensure_subnet_owner_or_root(origin, netuid)?;

            ensure!(
                T::Subtensor::if_subnet_exist(netuid),
                Error::<T>::SubnetDoesNotExist
            );
            T::Subtensor::set_min_burn(netuid, min_burn);
            log::info!(
                "MinBurnSet( netuid: {:?} min_burn: {:?} ) ",
                netuid,
                min_burn
            );
            Ok(())
        }

        /// The extrinsic sets the maximum burn for a subnet.
        /// It is only callable by the root account or subnet owner.
        /// The extrinsic will call the Subtensor pallet to set the maximum burn.
        #[pallet::call_index(23)]
        #[pallet::weight(T::WeightInfo::sudo_set_max_burn())]
        pub fn sudo_set_max_burn(
            origin: OriginFor<T>,
            netuid: u16,
            max_burn: u64,
        ) -> DispatchResult {
            T::Subtensor::ensure_subnet_owner_or_root(origin, netuid)?;

            ensure!(
                T::Subtensor::if_subnet_exist(netuid),
                Error::<T>::SubnetDoesNotExist
            );
            T::Subtensor::set_max_burn(netuid, max_burn);
            log::info!(
                "MaxBurnSet( netuid: {:?} max_burn: {:?} ) ",
                netuid,
                max_burn
            );
            Ok(())
        }

        /// The extrinsic sets the difficulty for a subnet.
        /// It is only callable by the root account or subnet owner.
        /// The extrinsic will call the Subtensor pallet to set the difficulty.
        #[pallet::call_index(24)]
        #[pallet::weight(T::WeightInfo::sudo_set_difficulty())]
        pub fn sudo_set_difficulty(
            origin: OriginFor<T>,
            netuid: u16,
            difficulty: u64,
        ) -> DispatchResult {
            T::Subtensor::ensure_subnet_owner_or_root(origin, netuid)?;
            ensure!(
                T::Subtensor::if_subnet_exist(netuid),
                Error::<T>::SubnetDoesNotExist
            );
            T::Subtensor::set_difficulty(netuid, difficulty);
            log::info!(
                "DifficultySet( netuid: {:?} difficulty: {:?} ) ",
                netuid,
                difficulty
            );
            Ok(())
        }

        /// The extrinsic sets the maximum allowed validators for a subnet.
        /// It is only callable by the root account.
        /// The extrinsic will call the Subtensor pallet to set the maximum allowed validators.
        #[pallet::call_index(25)]
        #[pallet::weight(T::WeightInfo::sudo_set_max_allowed_validators())]
        pub fn sudo_set_max_allowed_validators(
            origin: OriginFor<T>,
            netuid: u16,
            max_allowed_validators: u16,
        ) -> DispatchResult {
            ensure_root(origin)?;
            ensure!(
                T::Subtensor::if_subnet_exist(netuid),
                Error::<T>::SubnetDoesNotExist
            );
            ensure!(
                max_allowed_validators <= T::Subtensor::get_max_allowed_uids(netuid),
                Error::<T>::MaxValidatorsLargerThanMaxUIds
            );

            T::Subtensor::set_max_allowed_validators(netuid, max_allowed_validators);
            log::info!(
                "MaxAllowedValidatorsSet( netuid: {:?} max_allowed_validators: {:?} ) ",
                netuid,
                max_allowed_validators
            );
            Ok(())
        }

        /// The extrinsic sets the bonds moving average for a subnet.
        /// It is only callable by the root account or subnet owner.
        /// The extrinsic will call the Subtensor pallet to set the bonds moving average.
        #[pallet::call_index(26)]
        #[pallet::weight(T::WeightInfo::sudo_set_bonds_moving_average())]
        pub fn sudo_set_bonds_moving_average(
            origin: OriginFor<T>,
            netuid: u16,
            bonds_moving_average: u64,
        ) -> DispatchResult {
            T::Subtensor::ensure_subnet_owner_or_root(origin, netuid)?;

            ensure!(
                T::Subtensor::if_subnet_exist(netuid),
                Error::<T>::SubnetDoesNotExist
            );
            T::Subtensor::set_bonds_moving_average(netuid, bonds_moving_average);
            log::info!(
                "BondsMovingAverageSet( netuid: {:?} bonds_moving_average: {:?} ) ",
                netuid,
                bonds_moving_average
            );
            Ok(())
        }

        /// The extrinsic sets the maximum registrations per block for a subnet.
        /// It is only callable by the root account.
        /// The extrinsic will call the Subtensor pallet to set the maximum registrations per block.
        #[pallet::call_index(27)]
        #[pallet::weight(T::WeightInfo::sudo_set_max_registrations_per_block())]
        pub fn sudo_set_max_registrations_per_block(
            origin: OriginFor<T>,
            netuid: u16,
            max_registrations_per_block: u16,
        ) -> DispatchResult {
            ensure_root(origin)?;

            ensure!(
                T::Subtensor::if_subnet_exist(netuid),
                Error::<T>::SubnetDoesNotExist
            );
            T::Subtensor::set_max_registrations_per_block(netuid, max_registrations_per_block);
            log::info!(
                "MaxRegistrationsPerBlock( netuid: {:?} max_registrations_per_block: {:?} ) ",
                netuid,
                max_registrations_per_block
            );
            Ok(())
        }

        /// The extrinsic sets the subnet owner cut for a subnet.
        /// It is only callable by the root account.
        /// The extrinsic will call the Subtensor pallet to set the subnet owner cut.
        #[pallet::call_index(28)]
        #[pallet::weight((
			Weight::from_parts(14_000_000, 0)
				.saturating_add(T::DbWeight::get().writes(1)),
			DispatchClass::Operational,
			Pays::No
		))]
        pub fn sudo_set_subnet_owner_cut(
            origin: OriginFor<T>,
            subnet_owner_cut: u16,
        ) -> DispatchResult {
            ensure_root(origin)?;
            T::Subtensor::set_subnet_owner_cut(subnet_owner_cut);
            log::info!(
                "SubnetOwnerCut( subnet_owner_cut: {:?} ) ",
                subnet_owner_cut
            );
            Ok(())
        }

        /// The extrinsic sets the network rate limit for the network.
        /// It is only callable by the root account.
        /// The extrinsic will call the Subtensor pallet to set the network rate limit.
        #[pallet::call_index(29)]
        #[pallet::weight((
			Weight::from_parts(14_000_000, 0)
				.saturating_add(T::DbWeight::get().writes(1)),
			DispatchClass::Operational,
			Pays::No
		))]
        pub fn sudo_set_network_rate_limit(
            origin: OriginFor<T>,
            rate_limit: u64,
        ) -> DispatchResult {
            ensure_root(origin)?;
            T::Subtensor::set_network_rate_limit(rate_limit);
            log::info!("NetworkRateLimit( rate_limit: {:?} ) ", rate_limit);
            Ok(())
        }

        /// The extrinsic sets the tempo for a subnet.
        /// It is only callable by the root account.
        /// The extrinsic will call the Subtensor pallet to set the tempo.
        #[pallet::call_index(30)]
        #[pallet::weight(T::WeightInfo::sudo_set_tempo())]
        pub fn sudo_set_tempo(origin: OriginFor<T>, netuid: u16, tempo: u16) -> DispatchResult {
            ensure_root(origin)?;
            ensure!(
                T::Subtensor::if_subnet_exist(netuid),
                Error::<T>::SubnetDoesNotExist
            );
            T::Subtensor::set_tempo(netuid, tempo);
            log::info!("TempoSet( netuid: {:?} tempo: {:?} ) ", netuid, tempo);
            Ok(())
        }

        /// The extrinsic sets the total issuance for the network.
        /// It is only callable by the root account.
        /// The extrinsic will call the Subtensor pallet to set the issuance for the network.
        #[pallet::call_index(33)]
        #[pallet::weight((0, DispatchClass::Operational, Pays::No))]
        pub fn sudo_set_total_issuance(
            origin: OriginFor<T>,
            total_issuance: u64,
        ) -> DispatchResult {
            ensure_root(origin)?;

            T::Subtensor::set_total_issuance(total_issuance);

            Ok(())
        }

        /// The extrinsic sets the immunity period for the network.
        /// It is only callable by the root account.
        /// The extrinsic will call the Subtensor pallet to set the immunity period for the network.
        #[pallet::call_index(35)]
        #[pallet::weight((
			Weight::from_parts(14_000_000, 0)
				.saturating_add(T::DbWeight::get().writes(1)),
			DispatchClass::Operational,
			Pays::No
		))]
        pub fn sudo_set_network_immunity_period(
            origin: OriginFor<T>,
            immunity_period: u64,
        ) -> DispatchResult {
            ensure_root(origin)?;

            T::Subtensor::set_network_immunity_period(immunity_period);

            log::info!("NetworkImmunityPeriod( period: {:?} ) ", immunity_period);

            Ok(())
        }

        /// The extrinsic sets the min lock cost for the network.
        /// It is only callable by the root account.
        /// The extrinsic will call the Subtensor pallet to set the min lock cost for the network.
        #[pallet::call_index(36)]
        #[pallet::weight((
			Weight::from_parts(14_000_000, 0)
				.saturating_add(T::DbWeight::get().writes(1)),
			DispatchClass::Operational,
			Pays::No
		))]
        pub fn sudo_set_network_min_lock_cost(
            origin: OriginFor<T>,
            lock_cost: u64,
        ) -> DispatchResult {
            ensure_root(origin)?;

            T::Subtensor::set_network_min_lock(lock_cost);

            log::info!("NetworkMinLockCost( lock_cost: {:?} ) ", lock_cost);

            Ok(())
        }

        /// The extrinsic sets the subnet limit for the network.
        /// It is only callable by the root account.
        /// The extrinsic will call the Subtensor pallet to set the subnet limit.
        #[pallet::call_index(37)]
        #[pallet::weight((
			Weight::from_parts(14_000_000, 0)
				.saturating_add(T::DbWeight::get().writes(1)),
			DispatchClass::Operational,
			Pays::No
		))]
        pub fn sudo_set_subnet_limit(origin: OriginFor<T>, max_subnets: u16) -> DispatchResult {
            ensure_root(origin)?;
            T::Subtensor::set_subnet_limit(max_subnets);

            log::info!("SubnetLimit( max_subnets: {:?} ) ", max_subnets);

            Ok(())
        }

        /// The extrinsic sets the lock reduction interval for the network.
        /// It is only callable by the root account.
        /// The extrinsic will call the Subtensor pallet to set the lock reduction interval.
        #[pallet::call_index(38)]
        #[pallet::weight((
			Weight::from_parts(14_000_000, 0)
				.saturating_add(T::DbWeight::get().writes(1)),
			DispatchClass::Operational,
			Pays::No
		))]
        pub fn sudo_set_lock_reduction_interval(
            origin: OriginFor<T>,
            interval: u64,
        ) -> DispatchResult {
            ensure_root(origin)?;

            T::Subtensor::set_lock_reduction_interval(interval);

            log::info!("NetworkLockReductionInterval( interval: {:?} ) ", interval);

            Ok(())
        }

        /// The extrinsic sets the recycled RAO for a subnet.
        /// It is only callable by the root account.
        /// The extrinsic will call the Subtensor pallet to set the recycled RAO.
        #[pallet::call_index(39)]
        #[pallet::weight((0, DispatchClass::Operational, Pays::No))]
        pub fn sudo_set_rao_recycled(
            origin: OriginFor<T>,
            netuid: u16,
            rao_recycled: u64,
        ) -> DispatchResult {
            ensure_root(origin)?;
            ensure!(
                T::Subtensor::if_subnet_exist(netuid),
                Error::<T>::SubnetDoesNotExist
            );
            T::Subtensor::set_rao_recycled(netuid, rao_recycled);
            Ok(())
        }

        /// The extrinsic sets the weights min stake.
        /// It is only callable by the root account.
        /// The extrinsic will call the Subtensor pallet to set the weights min stake.
        #[pallet::call_index(42)]
        #[pallet::weight((0, DispatchClass::Operational, Pays::No))]
        pub fn sudo_set_weights_min_stake(origin: OriginFor<T>, min_stake: u64) -> DispatchResult {
            ensure_root(origin)?;
            T::Subtensor::set_weights_min_stake(min_stake);
            Ok(())
        }

        /// The extrinsic sets the minimum stake required for nominators.
        /// It is only callable by the root account.
        /// The extrinsic will call the Subtensor pallet to set the minimum stake required for nominators.
        #[pallet::call_index(43)]
        #[pallet::weight((0, DispatchClass::Operational, Pays::No))]
        pub fn sudo_set_nominator_min_required_stake(
            origin: OriginFor<T>,
            // The minimum stake required for nominators.
            min_stake: u64,
        ) -> DispatchResult {
            ensure_root(origin)?;
            let prev_min_stake = T::Subtensor::get_nominator_min_required_stake();
            log::trace!("Setting minimum stake to: {}", min_stake);
            T::Subtensor::set_nominator_min_required_stake(min_stake);
            if min_stake > prev_min_stake {
                log::trace!("Clearing small nominations");
                T::Subtensor::clear_small_nominations();
                log::trace!("Small nominations cleared");
            }
            Ok(())
        }

        /// The extrinsic sets the rate limit for delegate take transactions.
        /// It is only callable by the root account.
        /// The extrinsic will call the Subtensor pallet to set the rate limit for delegate take transactions.
        #[pallet::call_index(45)]
        #[pallet::weight((0, DispatchClass::Operational, Pays::No))]
        pub fn sudo_set_tx_delegate_take_rate_limit(
            origin: OriginFor<T>,
            tx_rate_limit: u64,
        ) -> DispatchResult {
            ensure_root(origin)?;
            T::Subtensor::set_tx_delegate_take_rate_limit(tx_rate_limit);
            log::info!(
                "TxRateLimitDelegateTakeSet( tx_delegate_take_rate_limit: {:?} ) ",
                tx_rate_limit
            );
            Ok(())
        }

        /// The extrinsic sets the minimum delegate take.
        /// It is only callable by the root account.
        /// The extrinsic will call the Subtensor pallet to set the minimum delegate take.
        #[pallet::call_index(46)]
        #[pallet::weight((0, DispatchClass::Operational, Pays::No))]
        pub fn sudo_set_min_delegate_take(origin: OriginFor<T>, take: u16) -> DispatchResult {
            ensure_root(origin)?;
            T::Subtensor::set_min_delegate_take(take);
            log::info!("TxMinDelegateTakeSet( tx_min_delegate_take: {:?} ) ", take);
            Ok(())
        }

<<<<<<< HEAD
        /// The extrinsic sets the commit/reveal interval for a subnet.
        /// It is only callable by the root account or subnet owner.
        /// The extrinsic will call the Subtensor pallet to set the interval.
        #[pallet::call_index(47)]
        #[pallet::weight(T::WeightInfo::sudo_set_commit_reveal_weights_interval())]
        pub fn sudo_set_commit_reveal_weights_interval(
            origin: OriginFor<T>,
            netuid: u16,
            interval: u64,
        ) -> DispatchResult {
            T::Subtensor::ensure_subnet_owner_or_root(origin, netuid)?;

            ensure!(
                T::Subtensor::if_subnet_exist(netuid),
                Error::<T>::SubnetDoesNotExist
            );

            T::Subtensor::set_commit_reveal_weights_interval(netuid, interval);
            log::info!(
                "SetWeightCommitInterval( netuid: {:?}, interval: {:?} ) ",
                netuid,
                interval
            );
            Ok(())
        }

        /// The extrinsic enabled/disables commit/reaveal for a given subnet.
        /// It is only callable by the root account or subnet owner.
        /// The extrinsic will call the Subtensor pallet to set the value.
        #[pallet::call_index(48)]
        #[pallet::weight(T::WeightInfo::sudo_set_commit_reveal_weights_enabled())]
        pub fn sudo_set_commit_reveal_weights_enabled(
            origin: OriginFor<T>,
            netuid: u16,
            enabled: bool,
        ) -> DispatchResult {
            T::Subtensor::ensure_subnet_owner_or_root(origin, netuid)?;

            ensure!(
                T::Subtensor::if_subnet_exist(netuid),
                Error::<T>::SubnetDoesNotExist
            );

            T::Subtensor::set_commit_reveal_weights_enabled(netuid, enabled);
            log::info!("ToggleSetWeightsCommitReveal( netuid: {:?} ) ", netuid);
            Ok(())
        }
=======
        /// The extrinsic sets the target stake per interval.
        /// It is only callable by the root account.
        /// The extrinsic will call the Subtensor pallet to set target stake per interval.
        #[pallet::call_index(47)]
        #[pallet::weight((0, DispatchClass::Operational, Pays::No))]
        pub fn sudo_set_target_stakes_per_interval(
            origin: OriginFor<T>,
            target_stakes_per_interval: u64,
        ) -> DispatchResult {
            ensure_root(origin)?;
            T::Subtensor::set_target_stakes_per_interval(target_stakes_per_interval);
            log::info!(
                "TxTargetStakesPerIntervalSet( set_target_stakes_per_interval: {:?} ) ",
                target_stakes_per_interval
            );
            Ok(())
        }
>>>>>>> 35012c05
    }
}

impl<T: Config> sp_runtime::BoundToRuntimeAppPublic for Pallet<T> {
    type Public = T::AuthorityId;
}

// Interfaces to interact with other pallets
use sp_runtime::BoundedVec;

pub trait AuraInterface<AuthorityId, MaxAuthorities> {
    fn change_authorities(new: BoundedVec<AuthorityId, MaxAuthorities>);
}

impl<A, M> AuraInterface<A, M> for () {
    fn change_authorities(_: BoundedVec<A, M>) {}
}

///////////////////////////////////////////

pub trait SubtensorInterface<AccountId, Balance, RuntimeOrigin> {
    fn set_min_delegate_take(take: u16);
    fn set_max_delegate_take(take: u16);
    fn set_tx_rate_limit(rate_limit: u64);
    fn set_tx_delegate_take_rate_limit(rate_limit: u64);

    fn set_serving_rate_limit(netuid: u16, rate_limit: u64);

    fn set_max_burn(netuid: u16, max_burn: u64);
    fn set_min_burn(netuid: u16, min_burn: u64);
    fn set_burn(netuid: u16, burn: u64);

    fn set_max_difficulty(netuid: u16, max_diff: u64);
    fn set_min_difficulty(netuid: u16, min_diff: u64);
    fn set_difficulty(netuid: u16, diff: u64);

    fn set_weights_rate_limit(netuid: u16, rate_limit: u64);

    fn set_weights_version_key(netuid: u16, version: u64);

    fn set_bonds_moving_average(netuid: u16, moving_average: u64);

    fn set_max_allowed_validators(netuid: u16, max_validators: u16);

    fn get_root_netuid() -> u16;
    fn if_subnet_exist(netuid: u16) -> bool;
    fn create_account_if_non_existent(coldkey: &AccountId, hotkey: &AccountId);
    fn coldkey_owns_hotkey(coldkey: &AccountId, hotkey: &AccountId) -> bool;
    fn increase_stake_on_coldkey_hotkey_account(
        coldkey: &AccountId,
        hotkey: &AccountId,
        increment: u64,
    );
    fn add_balance_to_coldkey_account(coldkey: &AccountId, amount: Balance);
    fn get_current_block_as_u64() -> u64;
    fn get_subnetwork_n(netuid: u16) -> u16;
    fn get_max_allowed_uids(netuid: u16) -> u16;
    fn append_neuron(netuid: u16, new_hotkey: &AccountId, block_number: u64);
    fn get_neuron_to_prune(netuid: u16) -> u16;
    fn replace_neuron(netuid: u16, uid_to_replace: u16, new_hotkey: &AccountId, block_number: u64);
    fn set_total_issuance(total_issuance: u64);
    fn set_network_immunity_period(net_immunity_period: u64);
    fn set_network_min_lock(net_min_lock: u64);
    fn set_rao_recycled(netuid: u16, rao_recycled: u64);
    fn set_subnet_limit(limit: u16);
    fn is_hotkey_registered_on_network(netuid: u16, hotkey: &AccountId) -> bool;
    fn set_lock_reduction_interval(interval: u64);
    fn set_tempo(netuid: u16, tempo: u16);
    fn set_subnet_owner_cut(subnet_owner_cut: u16);
    fn set_network_rate_limit(limit: u64);
    fn set_max_registrations_per_block(netuid: u16, max_registrations_per_block: u16);
    fn set_adjustment_alpha(netuid: u16, adjustment_alpha: u64);
    fn set_target_registrations_per_interval(netuid: u16, target_registrations_per_interval: u16);
    fn set_network_pow_registration_allowed(netuid: u16, registration_allowed: bool);
    fn set_network_registration_allowed(netuid: u16, registration_allowed: bool);
    fn set_activity_cutoff(netuid: u16, activity_cutoff: u16);
    fn ensure_subnet_owner_or_root(o: RuntimeOrigin, netuid: u16) -> Result<(), DispatchError>;
    fn set_rho(netuid: u16, rho: u16);
    fn set_kappa(netuid: u16, kappa: u16);
    fn set_max_allowed_uids(netuid: u16, max_allowed: u16);
    fn set_min_allowed_weights(netuid: u16, min_allowed_weights: u16);
    fn set_immunity_period(netuid: u16, immunity_period: u16);
    fn set_max_weight_limit(netuid: u16, max_weight_limit: u16);
    fn set_scaling_law_power(netuid: u16, scaling_law_power: u16);
    fn set_validator_prune_len(netuid: u16, validator_prune_len: u64);
    fn set_adjustment_interval(netuid: u16, adjustment_interval: u16);
    fn set_weights_set_rate_limit(netuid: u16, weights_set_rate_limit: u64);
    fn init_new_network(netuid: u16, tempo: u16);
    fn set_weights_min_stake(min_stake: u64);
    fn get_nominator_min_required_stake() -> u64;
    fn set_nominator_min_required_stake(min_stake: u64);
    fn clear_small_nominations();
<<<<<<< HEAD
    fn set_commit_reveal_weights_interval(netuid: u16, interval: u64);
    fn set_commit_reveal_weights_enabled(netuid: u16, enabled: bool);
=======
    fn set_target_stakes_per_interval(target_stakes_per_interval: u64);
>>>>>>> 35012c05
}<|MERGE_RESOLUTION|>--- conflicted
+++ resolved
@@ -932,7 +932,24 @@
             Ok(())
         }
 
-<<<<<<< HEAD
+        /// The extrinsic sets the target stake per interval.
+        /// It is only callable by the root account.
+        /// The extrinsic will call the Subtensor pallet to set target stake per interval.
+        #[pallet::call_index(47)]
+        #[pallet::weight((0, DispatchClass::Operational, Pays::No))]
+        pub fn sudo_set_target_stakes_per_interval(
+            origin: OriginFor<T>,
+            target_stakes_per_interval: u64,
+        ) -> DispatchResult {
+            ensure_root(origin)?;
+            T::Subtensor::set_target_stakes_per_interval(target_stakes_per_interval);
+            log::info!(
+                "TxTargetStakesPerIntervalSet( set_target_stakes_per_interval: {:?} ) ",
+                target_stakes_per_interval
+            );
+            Ok(())
+        }
+
         /// The extrinsic sets the commit/reveal interval for a subnet.
         /// It is only callable by the root account or subnet owner.
         /// The extrinsic will call the Subtensor pallet to set the interval.
@@ -980,25 +997,6 @@
             log::info!("ToggleSetWeightsCommitReveal( netuid: {:?} ) ", netuid);
             Ok(())
         }
-=======
-        /// The extrinsic sets the target stake per interval.
-        /// It is only callable by the root account.
-        /// The extrinsic will call the Subtensor pallet to set target stake per interval.
-        #[pallet::call_index(47)]
-        #[pallet::weight((0, DispatchClass::Operational, Pays::No))]
-        pub fn sudo_set_target_stakes_per_interval(
-            origin: OriginFor<T>,
-            target_stakes_per_interval: u64,
-        ) -> DispatchResult {
-            ensure_root(origin)?;
-            T::Subtensor::set_target_stakes_per_interval(target_stakes_per_interval);
-            log::info!(
-                "TxTargetStakesPerIntervalSet( set_target_stakes_per_interval: {:?} ) ",
-                target_stakes_per_interval
-            );
-            Ok(())
-        }
->>>>>>> 35012c05
     }
 }
 
@@ -1091,10 +1089,7 @@
     fn get_nominator_min_required_stake() -> u64;
     fn set_nominator_min_required_stake(min_stake: u64);
     fn clear_small_nominations();
-<<<<<<< HEAD
+    fn set_target_stakes_per_interval(target_stakes_per_interval: u64);
     fn set_commit_reveal_weights_interval(netuid: u16, interval: u64);
     fn set_commit_reveal_weights_enabled(netuid: u16, enabled: bool);
-=======
-    fn set_target_stakes_per_interval(target_stakes_per_interval: u64);
->>>>>>> 35012c05
 }