name: CI

concurrency:
  group: ci-${{ github.ref }}
  cancel-in-progress: true


on:
  ## Run automatically for all PRs against main, regardless of what the changes are
  ## to be safe and so we can more easily force re-run the CI when github is being
  ## weird by using a blank commit
  push:
<<<<<<< HEAD
    branches: [main, development]
  pull_request:
    branches: [main, development]
=======
    branches: [main, development, staging]

  ##
  # Run automatically for PRs against default/main branch if Rust files change
  pull_request:
    branches: [main, development, staging]
>>>>>>> 8072da28

  ## Allow running workflow manually from the Actions tab
  workflow_dispatch:
    inputs:
      verbose:
        description: "Output more information when triggered manually"
        required: false
        default: ""

env:
  CARGO_TERM_COLOR: always
  VERBOSE: ${{ github.events.input.verbose }}

jobs:
  # runs cargo fmt
  cargo-fmt:
    name: cargo fmt
    runs-on: SubtensorCI
    strategy:
      matrix:
        rust-branch:
          - nightly-2024-03-05
        rust-target:
          - x86_64-unknown-linux-gnu
          # - x86_64-apple-darwin
        os:
          - ubuntu-latest
          # - macos-latest
        include:
          - os: ubuntu-latest
          # - os: macos-latest
    env:
      RELEASE_NAME: development
      # RUSTFLAGS: -A warnings
      RUSTV: ${{ matrix.rust-branch }}
      RUST_BACKTRACE: full
      RUST_BIN_DIR: target/${{ matrix.rust-target }}
      SKIP_WASM_BUILD: 1
      TARGET: ${{ matrix.rust-target }}
    steps:
      - name: Check-out repository under $GITHUB_WORKSPACE
        uses: actions/checkout@v2

      - name: Install dependencies
        run: sudo apt-get update && sudo apt-get install -y build-essential

      - name: Install Rust ${{ matrix.rust-branch }}
        uses: actions-rs/toolchain@v1.0.6
        with:
          toolchain: ${{ matrix.rust-branch }}
          components: rustfmt
          profile: minimal

      - name: cargo fmt
        run: cargo fmt --check --all

  # runs cargo check --workspace
  cargo-check:
    name: cargo check
    runs-on: SubtensorCI
    strategy:
      matrix:
        rust-branch:
          - nightly-2024-03-05
        rust-target:
          - x86_64-unknown-linux-gnu
          # - x86_64-apple-darwin
        os:
          - ubuntu-latest
          # - macos-latest
        include:
          - os: ubuntu-latest
          # - os: macos-latest
    env:
      RELEASE_NAME: development
      # RUSTFLAGS: -A warnings
      RUSTV: ${{ matrix.rust-branch }}
      RUST_BACKTRACE: full
      RUST_BIN_DIR: target/${{ matrix.rust-target }}
      SKIP_WASM_BUILD: 1
      TARGET: ${{ matrix.rust-target }}
    steps:
      - name: Check-out repository under $GITHUB_WORKSPACE
        uses: actions/checkout@v2

      - name: Install dependencies
        run: |
          sudo apt-get update &&
          sudo apt-get install -y clang curl libssl-dev llvm libudev-dev protobuf-compiler

      - name: Install Rust ${{ matrix.rust-branch }}
        uses: actions-rs/toolchain@v1.0.6
        with:
          toolchain: ${{ matrix.rust-branch }}
          components: rustfmt, clippy
          profile: minimal

      - name: Utilize Shared Rust Cache
        uses: Swatinem/rust-cache@v2.2.1
        with:
          key: ${{ matrix.os }}-${{ env.RUST_BIN_DIR }}

      - name: cargo check --workspace
        run: cargo check --workspace

  # runs cargo test --workspace
  cargo-test:
    name: cargo test
    runs-on: SubtensorCI
    strategy:
      matrix:
        rust-branch:
          - nightly-2024-03-05
        rust-target:
          - x86_64-unknown-linux-gnu
          # - x86_64-apple-darwin
        os:
          - ubuntu-latest
          # - macos-latest
        include:
          - os: ubuntu-latest
          # - os: macos-latest
    env:
      RELEASE_NAME: development
      # RUSTFLAGS: -A warnings
      RUSTV: ${{ matrix.rust-branch }}
      RUST_BACKTRACE: full
      RUST_BIN_DIR: target/${{ matrix.rust-target }}
      SKIP_WASM_BUILD: 1
      TARGET: ${{ matrix.rust-target }}
    steps:
      - name: Check-out repository under $GITHUB_WORKSPACE
        uses: actions/checkout@v2

      - name: Install dependencies
        run: |
          sudo apt-get update &&
          sudo apt-get install -y clang curl libssl-dev llvm libudev-dev protobuf-compiler

      - name: Install Rust ${{ matrix.rust-branch }}
        uses: actions-rs/toolchain@v1.0.6
        with:
          toolchain: ${{ matrix.rust-branch }}
          components: rustfmt, clippy
          profile: minimal

      - name: Utilize Rust shared cached
        uses: Swatinem/rust-cache@v2.2.1
        with:
          key: ${{ matrix.os }}-${{ env.RUST_BIN_DIR }}

      - name: cargo test --workspace
        run: cargo test --workspace

  # runs cargo test --workspace --features=runtime-benchmarks
  cargo-test-benchmarks:
    name: cargo test w/benchmarks
    runs-on: SubtensorCI
    strategy:
      matrix:
        rust-branch:
          - nightly-2024-03-05
        rust-target:
          - x86_64-unknown-linux-gnu
          # - x86_64-apple-darwin
        os:
          - ubuntu-latest
          # - macos-latest
        include:
          - os: ubuntu-latest
          # - os: macos-latest
    env:
      RELEASE_NAME: development
      # RUSTFLAGS: -A warnings
      RUSTV: ${{ matrix.rust-branch }}
      RUST_BACKTRACE: full
      RUST_BIN_DIR: target/${{ matrix.rust-target }}
      SKIP_WASM_BUILD: 1
      TARGET: ${{ matrix.rust-target }}
    steps:
      - name: Check-out repository under $GITHUB_WORKSPACE
        uses: actions/checkout@v2

      - name: Install dependencies
        run: |
          sudo apt-get update &&
          sudo apt-get install -y clang curl libssl-dev llvm libudev-dev protobuf-compiler

      - name: Install Rust ${{ matrix.rust-branch }}
        uses: actions-rs/toolchain@v1.0.6
        with:
          toolchain: ${{ matrix.rust-branch }}
          components: rustfmt, clippy
          profile: minimal

      - name: Utilize Rust shared cached
        uses: Swatinem/rust-cache@v2.2.1
        with:
          key: ${{ matrix.os }}-${{ env.RUST_BIN_DIR }}

      - name: cargo test --workspace --features=runtime-benchmarks
        run: cargo test --workspace --features=runtime-benchmarks

  # runs cargo clippy
  clippy:
    name: cargo clippy
    runs-on: SubtensorCI
    strategy:
      matrix:
        rust-branch:
          - nightly-2024-03-05
        rust-target:
          - x86_64-unknown-linux-gnu
          # - x86_64-apple-darwin
        os:
          - ubuntu-latest
          # - macos-latest
        include:
          - os: ubuntu-latest
          # - os: macos-latest
    env:
      RELEASE_NAME: development
      # RUSTFLAGS: -A warnings
      RUSTV: ${{ matrix.rust-branch }}
      RUST_BACKTRACE: full
      RUST_BIN_DIR: target/${{ matrix.rust-target }}
      SKIP_WASM_BUILD: 1
      TARGET: ${{ matrix.rust-target }}
    steps:
      - name: Check-out repository under $GITHUB_WORKSPACE
        uses: actions/checkout@v2

      - name: Install dependencies
        run: |
          sudo apt-get update &&
          sudo apt-get install -y clang curl libssl-dev llvm libudev-dev protobuf-compiler

      - name: Install Rust ${{ matrix.rust-branch }}
        uses: actions-rs/toolchain@v1.0.6
        with:
          toolchain: ${{ matrix.rust-branch }}
          components: rustfmt, clippy
          profile: minimal

      - name: Utilize Rust shared cached
        uses: Swatinem/rust-cache@v2.2.1
        with:
          key: ${{ matrix.os }}-${{ env.RUST_BIN_DIR }}

      - name: cargo clippy
        run: |
          cargo clippy -- -D clippy::panic \
                          -D clippy::todo \
                          -D clippy::unimplemented
# -D clippy::indexing_slicing \
# -D clippy::unwrap_used \

  # ensures cargo fix has no trivial changes that can be applied
  cargo-fix:
    name: cargo fix
    runs-on: SubtensorCI
    strategy:
      matrix:
        rust-branch:
          - nightly-2024-03-05
        rust-target:
          - x86_64-unknown-linux-gnu
          # - x86_64-apple-darwin
        os:
          - ubuntu-latest
          # - macos-latest
        include:
          - os: ubuntu-latest
          # - os: macos-latest
    env:
      RELEASE_NAME: development
      # RUSTFLAGS: -A warnings
      RUSTV: ${{ matrix.rust-branch }}
      RUST_BACKTRACE: full
      RUST_BIN_DIR: target/${{ matrix.rust-target }}
      SKIP_WASM_BUILD: 1
      TARGET: ${{ matrix.rust-target }}
    steps:
      - name: Check-out repository under $GITHUB_WORKSPACE
        uses: actions/checkout@v2

      - name: Install dependencies
        run: |
          sudo apt-get update &&
          sudo apt-get install -y clang curl libssl-dev llvm libudev-dev protobuf-compiler

      - name: Install Rust ${{ matrix.rust-branch }}
        uses: actions-rs/toolchain@v1.0.6
        with:
          toolchain: ${{ matrix.rust-branch }}
          components: rustfmt, clippy
          profile: minimal

      - name: Utilize Rust shared cached
        uses: Swatinem/rust-cache@v2.2.1
        with:
          key: ${{ matrix.os }}-${{ env.RUST_BIN_DIR }}

      - name: cargo fix --workspace
        run: |
          # Run cargo fix on the project
          cargo fix --workspace

          # Check for local git changes
          if ! git diff --exit-code; then
              echo "There are local changes after running 'cargo fix --workspace' ❌"
              exit 1
          else
              echo "No changes detected after running 'cargo fix --workspace' ✅"
          fi<|MERGE_RESOLUTION|>--- conflicted
+++ resolved
@@ -10,18 +10,12 @@
   ## to be safe and so we can more easily force re-run the CI when github is being
   ## weird by using a blank commit
   push:
-<<<<<<< HEAD
-    branches: [main, development]
-  pull_request:
-    branches: [main, development]
-=======
     branches: [main, development, staging]
 
   ##
   # Run automatically for PRs against default/main branch if Rust files change
   pull_request:
     branches: [main, development, staging]
->>>>>>> 8072da28
 
   ## Allow running workflow manually from the Actions tab
   workflow_dispatch:
